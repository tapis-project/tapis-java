package edu.utexas.tacc.tapis.systems.api.resources;

import com.google.gson.JsonArray;
import com.google.gson.JsonObject;
import edu.utexas.tacc.tapis.shared.exceptions.TapisJSONException;
import edu.utexas.tacc.tapis.shared.i18n.MsgUtils;
import edu.utexas.tacc.tapis.shared.schema.JsonValidator;
import edu.utexas.tacc.tapis.shared.schema.JsonValidatorSpec;
import edu.utexas.tacc.tapis.shared.threadlocal.TapisThreadContext;
import edu.utexas.tacc.tapis.shared.threadlocal.TapisThreadLocal;
import edu.utexas.tacc.tapis.shared.utils.TapisGsonUtils;
import edu.utexas.tacc.tapis.sharedapi.responses.RespBasic;
import edu.utexas.tacc.tapis.sharedapi.responses.RespNameArray;
import edu.utexas.tacc.tapis.sharedapi.responses.results.ResultNameArray;
import edu.utexas.tacc.tapis.sharedapi.utils.RestUtils;
import edu.utexas.tacc.tapis.sharedapi.utils.TapisRestUtils;
import edu.utexas.tacc.tapis.systems.api.requests.ReqPerms;
import edu.utexas.tacc.tapis.systems.api.utils.ApiUtils;
import edu.utexas.tacc.tapis.systems.service.SystemsService;
import io.swagger.v3.oas.annotations.Operation;
import io.swagger.v3.oas.annotations.media.Content;
import io.swagger.v3.oas.annotations.media.Schema;
import io.swagger.v3.oas.annotations.parameters.RequestBody;
import io.swagger.v3.oas.annotations.responses.ApiResponse;
import org.apache.commons.io.IOUtils;
import org.apache.commons.lang3.StringUtils;
import org.slf4j.Logger;
import org.slf4j.LoggerFactory;

import javax.inject.Inject;
import javax.servlet.ServletContext;
import org.glassfish.grizzly.http.server.Request;
import javax.ws.rs.*;
import javax.ws.rs.core.*;
import javax.ws.rs.core.Response.Status;
import java.io.InputStream;
import java.nio.charset.StandardCharsets;
import java.util.ArrayList;
import java.util.Collections;
import java.util.List;

/*
 * JAX-RS REST resource for Tapis System permissions
 * Contains annotations which generate the OpenAPI specification documents.
 * Annotations map HTTP verb + endpoint to method invocation.
 * Permissions are stored in the Security Kernel
 *
 */
@Path("/perms")
public class PermsResource
{
  // ************************************************************************
  // *********************** Constants **************************************
  // ************************************************************************
  // Local logger.
  private static final Logger _log = LoggerFactory.getLogger(PermsResource.class);

  // Json schema resource files.
  private static final String FILE_PERMS_REQUEST = "/edu/utexas/tacc/tapis/systems/api/jsonschema/PermsRequest.json";

  // Field names used in Json
  private static final String PERMISSIONS_FIELD = "permissions";

  // ************************************************************************
  // *********************** Fields *****************************************
  // ************************************************************************
  /* Jax-RS context dependency injection allows implementations of these abstract
   * types to be injected (ch 9, jax-rs 2.0):
   *
   *      javax.ws.rs.container.ResourceContext
   *      javax.ws.rs.core.Application
   *      javax.ws.rs.core.HttpHeaders
   *      javax.ws.rs.core.Request
   *      javax.ws.rs.core.SecurityContext
   *      javax.ws.rs.core.UriInfo
   *      javax.ws.rs.core.Configuration
   *      javax.ws.rs.ext.Providers
   *
   * In a servlet environment, Jersey context dependency injection can also
   * initialize these concrete types (ch 3.6, jersey spec):
   *
   *      javax.servlet.HttpServletRequest
   *      javax.servlet.HttpServletResponse
   *      javax.servlet.ServletConfig
   *      javax.servlet.ServletContext
   *
   * Inject takes place after constructor invocation, so fields initialized in this
   * way can not be accessed in constructors.
   */
  @Context
  private HttpHeaders _httpHeaders;
  @Context
  private Application _application;
  @Context
  private UriInfo _uriInfo;
  @Context
  private SecurityContext _securityContext;
  @Context
  private ServletContext _servletContext;
  @Context
  private Request _request;

  // **************** Inject Services using HK2 ****************
  @Inject
  private SystemsService systemsService;

  // ************************************************************************
  // *********************** Public Methods *********************************
  // ************************************************************************

  /**
   * Assign specified permissions for given system and user.
   * @param prettyPrint - pretty print the output
   * @param payloadStream - request body
   * @return basic response
   */
  @POST
  @Path("/{systemName}/user/{userName}")
  @Consumes(MediaType.APPLICATION_JSON)
  @Produces(MediaType.APPLICATION_JSON)
  @Operation(
    summary = "Create permissions in the Security Kernel giving a user access to a system",
    description =
        "Create permissions in the Security Kernel for a user using a request body. Requester must be owner of " +
        "the system. Permissions: READ, MODIFY, DELETE or '*' to indicate all permissions.",
    tags = "permissions",
    requestBody =
      @RequestBody(
        description = "A JSON object specifying a list of permissions.",
        required = true,
        content = @Content(schema = @Schema(implementation = ReqPerms.class))
      ),
    responses = {
      @ApiResponse(responseCode = "200", description = "Permissions granted.",
        content = @Content(schema = @Schema(implementation = edu.utexas.tacc.tapis.sharedapi.responses.RespBasic.class))),
      @ApiResponse(responseCode = "400", description = "Input error. Invalid JSON.",
        content = @Content(schema = @Schema(implementation = edu.utexas.tacc.tapis.sharedapi.responses.RespBasic.class))),
      @ApiResponse(responseCode = "401", description = "Not authorized.",
        content = @Content(schema = @Schema(implementation = edu.utexas.tacc.tapis.sharedapi.responses.RespBasic.class))),
      @ApiResponse(responseCode = "500", description = "Server error.",
        content = @Content(schema = @Schema(implementation = edu.utexas.tacc.tapis.sharedapi.responses.RespBasic.class)))
    }
  )
  public Response grantUserPerms(@PathParam("systemName") String systemName,
                                 @PathParam("userName") String userName,
                                 @QueryParam("pretty") @DefaultValue("false") boolean prettyPrint,
                                 InputStream payloadStream)
  {
    String msg;
    TapisThreadContext threadContext = TapisThreadLocal.tapisThreadContext.get(); // Local thread context

    // Trace this request.
    if (_log.isTraceEnabled())
    {
      msg = MsgUtils.getMsg("TAPIS_TRACE_REQUEST", getClass().getSimpleName(), "grantUserPerms",
                                   "  " + _request.getRequestURL());
      _log.trace(msg);
    }

    // Check that we have all we need from the context, tenant name and apiUserId
    // Utility method returns null if all OK and appropriate error response if there was a problem.
    Response resp = ApiUtils.checkContext(threadContext, prettyPrint);
    if (resp != null) return resp;

    // Get tenant and apiUserId from context
    String tenantName = threadContext.getJwtTenantId();
    String apiUserId = threadContext.getJwtUser();

    // ------------------------- Check prerequisites -------------------------
    // Check that the system exists
    resp = ApiUtils.checkSystemExists(systemsService, tenantName, apiUserId, systemName, userName, prettyPrint, "grantUserPerms");
    if (resp != null) return resp;

    // TODO auth done in back end
//    // ------------------------- Check authorization -------------------------
//    resp = ApiUtils.checkAuth(systemsService, tenantName, apiUserId, systemName, userName, prettyPrint, apiUserId,
//                       "grantUserPerms", true);
//    if (resp != null) return resp;

    // ------------------------- Extract and validate payload -------------------------
    var permsList = new ArrayList<String>();
    resp = checkAndExtractPayload(systemName, userName, prettyPrint, payloadStream, permsList);
    if (resp != null) return resp;

    // ------------------------- Perform the operation -------------------------
    // Make the service call to assign the permissions
    try
    {
      systemsService.grantUserPermissions(tenantName, apiUserId, systemName, userName, permsList);
    }
    catch (Exception e)
    {
      msg = ApiUtils.getMsg("SYSAPI_PERMS_ERROR", null, apiUserId, systemName, userName, e.getMessage());
      _log.error(msg, e);
      return Response.status(Status.INTERNAL_SERVER_ERROR).entity(TapisRestUtils.createErrorResponse(msg, prettyPrint)).build();
    }

    // ---------------------------- Success ------------------------------- 
    RespBasic resp1 = new RespBasic();
    return Response.status(Status.CREATED)
      .entity(TapisRestUtils.createSuccessResponse(ApiUtils.getMsg("SYSAPI_PERMS_GRANTED", null, systemName,
                                                                   userName, String.join(",", permsList)),
                                                   prettyPrint, resp1))
      .build();
  }

  /**
   * getUserPerms
   * @param prettyPrint - pretty print the output
   * @return Response with list of permissions
   */
  @GET
  @Path("/{systemName}/user/{userName}")
  @Consumes(MediaType.APPLICATION_JSON)
  @Produces(MediaType.APPLICATION_JSON)
  @Operation(
      summary = "Retrieve system related permissions for given system and user",
      description =
          "Retrieve all system related permissions for a given system and user.",
      tags = "permissions",
      responses = {
          @ApiResponse(responseCode = "200", description = "Success.",
            content = @Content(schema = @Schema(implementation = RespNameArray.class))),
          @ApiResponse(responseCode = "400", description = "Input error.",
            content = @Content(schema = @Schema(implementation = edu.utexas.tacc.tapis.sharedapi.responses.RespBasic.class))),
          @ApiResponse(responseCode = "404", description = "System not found.",
            content = @Content(schema = @Schema(implementation = edu.utexas.tacc.tapis.sharedapi.responses.RespBasic.class))),
          @ApiResponse(responseCode = "401", description = "Not authorized.",
            content = @Content(schema = @Schema(implementation = edu.utexas.tacc.tapis.sharedapi.responses.RespBasic.class))),
          @ApiResponse(responseCode = "500", description = "Server error.",
            content = @Content(schema = @Schema(implementation = edu.utexas.tacc.tapis.sharedapi.responses.RespBasic.class)))
      }
  )
  public Response getUserPerms(@PathParam("systemName") String systemName,
                                @PathParam("userName") String userName,
                                @QueryParam("pretty") @DefaultValue("false") boolean prettyPrint)
  {
    String msg;
    TapisThreadContext threadContext = TapisThreadLocal.tapisThreadContext.get(); // Local thread context

    // Trace this request.
    if (_log.isTraceEnabled())
    {
      msg = MsgUtils.getMsg("TAPIS_TRACE_REQUEST", getClass().getSimpleName(), "getUserPerms",
                                   "  " + _request.getRequestURL());
      _log.trace(msg);
    }

    // Check that we have all we need from the context, the tenant name and apiUserId
    // Utility method returns null if all OK and appropriate error response if there was a problem.
    Response resp = ApiUtils.checkContext(threadContext, prettyPrint);
    if (resp != null) return resp;

    // Get tenant and apiUserId from context
<<<<<<< HEAD
    String tenantName = threadContext.getJwtTenantId();
//    String apiUserId = threadContext.getUser();
=======
    String tenantName = threadContext.getTenantId();
    String apiUserId = threadContext.getUser();
>>>>>>> a4521a33

    // ------------------------- Check prerequisites -------------------------
    // Check that the system exists
    resp = ApiUtils.checkSystemExists(systemsService, tenantName, apiUserId, systemName, userName, prettyPrint, "getUserPerms");
    if (resp != null) return resp;

    // ------------------------- Perform the operation -------------------------
    // Make the service call to get the permissions
    List<String> permNames;
    try { permNames = systemsService.getUserPermissions(tenantName, apiUserId, systemName, userName); }
    catch (Exception e)
    {
      msg = ApiUtils.getMsg("SYSAPI_PERMS_ERROR", null, apiUserId, systemName, userName, e.getMessage());
      _log.error(msg, e);
      return Response.status(RestUtils.getStatus(e)).entity(TapisRestUtils.createErrorResponse(msg, prettyPrint)).build();
    }

    // ---------------------------- Success -------------------------------
    if (permNames == null) permNames = Collections.emptyList();
    int cnt = permNames.size();
    ResultNameArray names = new ResultNameArray();
    names.names = permNames.toArray(new String[0]);
    RespNameArray resp1 = new RespNameArray(names);
    return Response.status(Status.OK).entity(TapisRestUtils.createSuccessResponse(
      MsgUtils.getMsg("TAPIS_FOUND", "System permissions", cnt + " items"), prettyPrint, resp1)).build();
  }

  /**
   * Revoke permission for given system and user.
   * @param prettyPrint - pretty print the output
   * @return basic response
   */
  @DELETE
  @Path("/{systemName}/user/{userName}/{permission}")
  @Consumes(MediaType.APPLICATION_JSON)
  @Produces(MediaType.APPLICATION_JSON)
  @Operation(
    summary = "Revoke specified permission in the Security Kernel",
    description =
      "Revoke permission in the Security Kernel for a user. Requester must be owner of " +
        "the system. Permissions: READ, MODIFY or DELETE.",
    tags = "permissions",
    responses = {
      @ApiResponse(responseCode = "200", description = "Permission revoked.",
        content = @Content(schema = @Schema(implementation = edu.utexas.tacc.tapis.sharedapi.responses.RespBasic.class))),
      @ApiResponse(responseCode = "400", description = "Input error. Invalid JSON.",
        content = @Content(schema = @Schema(implementation = edu.utexas.tacc.tapis.sharedapi.responses.RespBasic.class))),
      @ApiResponse(responseCode = "401", description = "Not authorized.",
        content = @Content(schema = @Schema(implementation = edu.utexas.tacc.tapis.sharedapi.responses.RespBasic.class))),
      @ApiResponse(responseCode = "500", description = "Server error.",
        content = @Content(schema = @Schema(implementation = edu.utexas.tacc.tapis.sharedapi.responses.RespBasic.class)))
    }
  )
  public Response revokeUserPerm(@PathParam("systemName") String systemName,
                                 @PathParam("userName") String userName,
                                 @PathParam("permission") String permission,
                                 @QueryParam("pretty") @DefaultValue("false") boolean prettyPrint)
  {
    String msg;
    TapisThreadContext threadContext = TapisThreadLocal.tapisThreadContext.get(); // Local thread context

    // Trace this request.
    if (_log.isTraceEnabled())
    {
      msg = MsgUtils.getMsg("TAPIS_TRACE_REQUEST", getClass().getSimpleName(), "revokeUserPerm",
                            "  " + _request.getRequestURL());
      _log.trace(msg);
    }

    // Check that we have all we need from the context, tenant name and apiUserId
    // Utility method returns null if all OK and appropriate error response if there was a problem.
    Response resp = ApiUtils.checkContext(threadContext, prettyPrint);
    if (resp != null) return resp;

    // Get tenant and apiUserId from context
    String tenantName = threadContext.getJwtTenantId();
    String apiUserId = threadContext.getJwtUser();

    // ------------------------- Check prerequisites -------------------------
    // Check that the system exists
    resp = ApiUtils.checkSystemExists(systemsService, tenantName, apiUserId, systemName, userName, prettyPrint, "revokeUserPerm");
    if (resp != null) return resp;
    // TODO auth done in back end
//    // ------------------------- Check authorization -------------------------
//    resp = ApiUtils.checkAuth(systemsService, tenantName, apiUserId, systemName, userName, prettyPrint, apiUserId,
//                       "revokeUserPerm", false);
//    if (resp != null) return resp;

    // ------------------------- Perform the operation -------------------------
    // Make the service call to revoke the permissions
    var permsList = new ArrayList<String>();
    permsList.add(permission);
    try
    {
      systemsService.revokeUserPermissions(tenantName, apiUserId, systemName, userName, permsList);
    }
    catch (Exception e)
    {
      msg = ApiUtils.getMsg("SYSAPI_PERMS_ERROR", null, apiUserId, systemName, userName, e.getMessage());
      _log.error(msg, e);
      return Response.status(Status.INTERNAL_SERVER_ERROR).entity(TapisRestUtils.createErrorResponse(msg, prettyPrint)).build();
    }

    // ---------------------------- Success -------------------------------
    RespBasic resp1 = new RespBasic();
    return Response.status(Status.CREATED)
      .entity(TapisRestUtils.createSuccessResponse(ApiUtils.getMsg("SYSAPI_PERMS_REVOKED", null, systemName,
                                                                   userName, String.join(",", permsList)),
                                                   prettyPrint, resp1))
      .build();
  }

  /**
   * Revoke permissions for given system and user.
   * @param prettyPrint - pretty print the output
   * @param payloadStream - request body
   * @return basic response
   */
  @POST
  @Path("/{systemName}/user/{userName}/revoke")
  @Consumes(MediaType.APPLICATION_JSON)
  @Produces(MediaType.APPLICATION_JSON)
  @Operation(
    summary = "Revoke system permissions in the Security Kernel using request body",
    description =
      "Revoke permissions in the Security Kernel for a user using a request body. Requester must be owner of " +
        "the system. Permissions: READ, MODIFY, DELETE or '*' to indicate all permissions.",
    tags = "permissions",
    requestBody =
    @RequestBody(
      description = "A JSON object specifying a list of permissions.",
      required = true,
      content = @Content(schema = @Schema(implementation = ReqPerms.class))
    ),
    responses = {
      @ApiResponse(responseCode = "200", description = "Permission revoked.",
        content = @Content(schema = @Schema(implementation = edu.utexas.tacc.tapis.sharedapi.responses.RespBasic.class))),
      @ApiResponse(responseCode = "401", description = "Not authorized.",
        content = @Content(schema = @Schema(implementation = edu.utexas.tacc.tapis.sharedapi.responses.RespBasic.class))),
      @ApiResponse(responseCode = "500", description = "Server error.",
        content = @Content(schema = @Schema(implementation = edu.utexas.tacc.tapis.sharedapi.responses.RespBasic.class)))
    }
  )
  public Response revokeUserPerms(@PathParam("systemName") String systemName,
                                 @PathParam("userName") String userName,
                                 @QueryParam("pretty") @DefaultValue("false") boolean prettyPrint,
                                 InputStream payloadStream)
  {
    String msg;
    // Trace this request.
    if (_log.isTraceEnabled())
    {
      msg = MsgUtils.getMsg("TAPIS_TRACE_REQUEST", getClass().getSimpleName(), "revokeUserPerms",
                            "  " + _request.getRequestURL());
      _log.trace(msg);
    }

    // ------------------------- Retrieve and validate thread context -------------------------
    TapisThreadContext threadContext = TapisThreadLocal.tapisThreadContext.get(); // Local thread context
    // Check that we have all we need from the context, tenant name and apiUserId
    // Utility method returns null if all OK and appropriate error response if there was a problem.
    Response resp = ApiUtils.checkContext(threadContext, prettyPrint);
    if (resp != null) return resp;

    // Get tenant and apiUserId from context
    String tenantName = threadContext.getJwtTenantId();
    String apiUserId = threadContext.getJwtUser();

    // ------------------------- Check prerequisites -------------------------
    // Check that the system exists
    resp = ApiUtils.checkSystemExists(systemsService, tenantName, apiUserId, systemName, userName, prettyPrint, "revokeUserPerms");
    if (resp != null) return resp;
    // TODO auth done in back end
//    // ------------------------- Check authorization -------------------------
//    resp = ApiUtils.checkAuth(systemsService, tenantName, apiUserId, systemName, userName, prettyPrint, apiUserId,
//                       "revokeUserPerms", false);
//    if (resp != null) return resp;

    // ------------------------- Extract and validate payload -------------------------
    var permsList = new ArrayList<String>();
    resp = checkAndExtractPayload(systemName, userName, prettyPrint, payloadStream, permsList);
    if (resp != null) return resp;

    // ------------------------- Perform the operation -------------------------
    // Make the service call to revoke the permissions
    try
    {
      systemsService.revokeUserPermissions(tenantName, apiUserId, systemName, userName, permsList);
    }
    catch (Exception e)
    {
      msg = ApiUtils.getMsg("SYSAPI_PERMS_ERROR", null, apiUserId, systemName, userName, e.getMessage());
      _log.error(msg, e);
      return Response.status(Status.INTERNAL_SERVER_ERROR).entity(TapisRestUtils.createErrorResponse(msg, prettyPrint)).build();
    }

    // ---------------------------- Success -------------------------------
    RespBasic resp1 = new RespBasic();
    return Response.status(Status.CREATED)
      .entity(TapisRestUtils.createSuccessResponse(ApiUtils.getMsg("SYSAPI_PERMS_REVOKED", null, systemName,
                                                                   userName, String.join(",", permsList)),
                                                   prettyPrint, resp1))
      .build();
  }


  // ************************************************************************
  // *********************** Private Methods ********************************
  // ************************************************************************

  /**
   * Check json payload and extract permissions list.
   * @param systemName - name of the system, for constructing response msg
   * @param userName - name of user associated with the perms request, for constructing response msg
   * @param prettyPrint - print flag used to construct response
   * @param payloadStream - Stream for extracting request json
   * @param permsList - List for resulting permissions extracted from payload
   * @return - null if all checks OK else Response containing info
   */
  private Response checkAndExtractPayload(String systemName, String userName, boolean prettyPrint,
                                          InputStream payloadStream, List<String> permsList)
  {
    Response resp = null;
    String msg;
    // Read the payload into a string.
    String json;
    try { json = IOUtils.toString(payloadStream, StandardCharsets.UTF_8); }
    catch (Exception e)
    {
      msg = ApiUtils.getMsg("SYSAPI_PERMS_JSON_ERROR", systemName, userName, e.getMessage());
      _log.error(msg, e);
      return Response.status(Status.BAD_REQUEST).entity(TapisRestUtils.createErrorResponse(msg, prettyPrint)).build();
    }

    // Create validator specification and validate the json against the schema
    JsonValidatorSpec spec = new JsonValidatorSpec(json, FILE_PERMS_REQUEST);
    try { JsonValidator.validate(spec); }
    catch (TapisJSONException e)
    {
      msg = ApiUtils.getMsg("SYSAPI_PERMS_JSON_INVALID", systemName, userName, e.getMessage());
      _log.error(msg, e);
      return Response.status(Status.BAD_REQUEST).entity(TapisRestUtils.createErrorResponse(msg, prettyPrint)).build();
    }

    JsonObject obj = TapisGsonUtils.getGson().fromJson(json, JsonObject.class);

    // Extract permissions from the request body
    JsonArray perms = null;
    if (obj.has(PERMISSIONS_FIELD)) perms = obj.getAsJsonArray(PERMISSIONS_FIELD);
    if (perms != null && perms.size() > 0)
    {
      for (int i = 0; i < perms.size(); i++) { permsList.add(StringUtils.remove(perms.get(i).toString(),'"')); }
    }

    // TODO It would be good to collect and report as many errors as possible so they can all be fixed before next attempt
    msg = null;
    // Check values. We should have at least one permission
    if (perms == null || perms.size() <= 0)
    {
      msg = ApiUtils.getMsg("SYSAPI_PERMS_NOPERMS", systemName, userName);
    }

    // If validation failed log error message and return response
    if (msg != null)
    {
      _log.error(msg);
      return Response.status(Status.BAD_REQUEST).entity(TapisRestUtils.createErrorResponse(msg, prettyPrint)).build();
    }
    return resp;
  }
}<|MERGE_RESOLUTION|>--- conflicted
+++ resolved
@@ -252,13 +252,8 @@
     if (resp != null) return resp;
 
     // Get tenant and apiUserId from context
-<<<<<<< HEAD
     String tenantName = threadContext.getJwtTenantId();
-//    String apiUserId = threadContext.getUser();
-=======
-    String tenantName = threadContext.getTenantId();
-    String apiUserId = threadContext.getUser();
->>>>>>> a4521a33
+    String apiUserId = threadContext.getJwtUser();
 
     // ------------------------- Check prerequisites -------------------------
     // Check that the system exists
