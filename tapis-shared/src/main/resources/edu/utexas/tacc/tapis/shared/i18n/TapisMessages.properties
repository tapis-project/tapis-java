# This file contains all log messages written by tapis.  Here are guidelines
# on how to create new messages:
#
#   1. Use unique and descriptive key names.
#       The key names are used in log statements as in the following example:
#           log.info(MessageUtils.getLocalMsg("TAPIS_INITIALIZING_SERVICE", "db.migration.db.migration.jobs"));
#       This usage standardizes messages, allows all uses of a message key to be 
#       easily discovered, and leaves the door open for national language support. 
#           
#   2. Repeat the key name as the first text in the message.
#       This guideline allows log records to be more easily correlated with source code.  
#
#   3. Use and document substitution variables to be assigned runtime values. 
#       Substitution variables allow meaningful and precise messages to be logged to
#       improve debugging and servicability in general.  Unless incredibly obvious,
#       the semantics of each variable should be documented in a comment immediately
#       preceding the message.
#
#   4. Organize message into groups that make it easier for humans to take in.
#
#   5. Start all keys should start with a descriptive prefix like TAPIS_, JOBS_, etc.

##########################################################################################
# General Section
##########################################################################################
    # 0 = service name
TAPIS_INITIALIZING_SERVICE=TAPIS_INITIALIZING_SERVICE: {0}.
    # 0 = filter name
TAPIS_INITIALIZING_SERVLET_FILTER=TAPIS_INITIALIZING_SERVLET_FILTER Servlet filter {0} initializing.
    # 0 = program name
TAPIS_TERMINATE_NO_CHANGES=TAPIS_TERMINATE_NO_CHANGES {0} terminating -- no changes made. 

    # 0 = service name, 1 = error message
TAPIS_SERVICE_INITIALIZATION_FAILED=TAPIS_SERVICE_INITIALIZATION_FAILED {0}: {1}
    # 0 = service name, 1 = parameter name, 2 = error message
TAPIS_SERVICE_PARM_INITIALIZATION_FAILED=TAPIS_SERVICE_PARM_INITIALIZATION_FAILED Unable to initialize parameter "{1}" in service {0}: {2}
    # 0 = service name, 1 = parameter name
TAPIS_SERVICE_PARM_MISSING=TAPIS_SERVICE_PARM_MISSING Required input parameter "{1}" not provided for service {0}.
    # 0 = service name
TAPIS_SERVICE_PROPERTIES_FILE_NOT_FOUND=TAPIS_SERVICE_PROPERTIES_FILE_NOT_FOUND Unable to find {0} input parameter file.
    # 0 = service name
TAPIS_SERVICE_PROPERTIES_FILE_LOAD_ERROR=TAPIS_SERVICE_PROPERTIES_FILE_LOAD_ERROR Unable to load {0} input parameter file.
    # 0 = resource pathname
TAPIS_RESOURCE_FILE_NOT_FOUND=TAPIS_RESOURCE_FILE_NOT_FOUND Resource file not found: {0}.
    # 0 = file pathname
TAPIS_FILE_NOT_FOUND=TAPIS_FILE_NOT_FOUND File not found: {0}.
    # 0 = file pathname
TAPIS_PATH_NOT_DIRECTORY=TAPIS_PATH_NOT_DIRECTORY Path is not a directory: {0}.
    # 0 = exception message
TAPIS_IO_ERROR=TAPIS_IO_ERROR An IO error occurred: {0}
    # 0 = environment variable key, 1 = source
TAPIS_ENVONLY_INVALID_SOURCE=TAPIS_ENVONLY_INVALID_SOURCE Environment only parameter {0} cannot be assigned from a {1}. It's value will be ignored. 
    # 0 = component name, 1 = tenant id, 2 = millisecond wait time
TAPIS_WAIT=TAPIS_WAIT {0} in tenant {1} beginning {2} millisecond wait.
    # 0 = validation method name
TAPIS_INVALID_THREADLOCAL_VALUE=TAPIS_INVALID_THREADLOCAL_VALUE Invalid threadlocal value detected by {0} function.

    # 0 = method name, 1 = parameter name
TAPIS_NULL_PARAMETER=TAPIS_NULL_PARAMETER Null or empty parameter received by method {0}: {1}
    # 0 = method name, 1 = parameter name, 2 = value received
TAPIS_INVALID_PARAMETER=TAPIS_INVALID_PARAMETER Invalid parameter received by method {0}: {1} = {2}
    # 0 = method name, 1 = parameter name, 2 = min length, 3 = max length
TAPIS_INVALID_PARAMETER_LEN=TAPIS_INVALID_PARAMETER_LEN Parameter of invalid length received by method {0}: "{1}" must be between {2} and {3} characters long.

    # This message is intended for use in utility programs where context is readily apparent.
    # 0 = filepath, 1 = error message
TAPIS_FILE_WRITE_ERROR=TAPIS_FILE_WRITE_ERROR Unable to write file {0}: {1}

    # 0 = http request method
TAPIS_SECURITY_MISSING_JWT_INFO=TAPIS_SECURITY_MISSING_JWT_INFO HTTP {0} request rejected due to missing JSON Web Token information. 
    # 0 = exception message
TAPIS_SECURITY_NO_KEYSTORE=TAPIS_SECURITY_NO_KEYSTORE Unable to access the keystore: {0} 
TAPIS_SECURITY_NO_KEYSTORE_PASSWORD=TAPIS_SECURITY_NO_KEYSTORE_PASSWORD Missing environment variable "tapis.envonly.keystore.password". Set the Tapis keystore password in this environment variable.      
    # 0 = exception message
TAPIS_SECURITY_KEYSTORE_LOAD_ERROR=TAPIS_SECURITY_KEYSTORE_LOAD_ERROR Unable to load the Tapis keystore using the password set in environment variable "tapis.envonly.keystore.password": {0}
    # 0 = http request method, 1 = exception message
TAPIS_SECURITY_SIGNATURE_ERROR=TAPIS_SECURITY_SIGNATURE_ERROR Error during signature validation on an HTTP {0} request: {1}
    # 0 = key alias, 1 = error message
TAPIS_SECURITY_GET_CERTIFICATE=TAPIS_SECURITY_GET_CERTIFICATE Unable to retrieve certificate for "{0}": {1}
    # 0 = key alias, 1 = error message
TAPIS_SECURITY_CERTIFICATE_VERIFY=TAPIS_SECURITY_CERTIFICATE_VERIFY The certificate containing the public key for "{0}" failed verification: {1}
    # 0 = error message
TAPIS_SECURITY_JWT_PARSE_ERROR=TAPIS_SECURITY_JWT_PARSE_ERROR Unable to parse JWT: {1}
    # 0 = encoded jwt, 1 = error message
TAPIS_SECURITY_JWT_DECODE_ERROR=TAPIS_SECURITY_JWT_DECODE_ERROR Unable to parse encoded JWT: [{0}]: {1}
    # 0 = key alias, 1 = error message
TAPIS_SECURITY_GET_PRIVATE_KEY=TAPIS_SECURITY_GET_PRIVATE_KEY Unable to retrieve private key named {0} from the keystore: {1}
    # 0 = store type
TAPIS_SECURITY_INSTANCE_FAILURE=TAPIS_SECURITY_INSTANCE_FAILURE Unable to create a keystore instance of type {0}.
    # 0 = url
TAPIS_SECURITY_NO_AUTH_REQUEST=TAPIS_SECURITY_NO_AUTH_REQUEST Received no authentication request on URL {0}.    
    # 0 = key alias, 1 = key store path   
TAPIS_SECURITY_CERTIFICATE_NOT_FOUND=TAPIS_SECURITY_CERTIFICATE_NOT_FOUND Unable to retrieve certificate "{0}" from keystore at {1}.     
    
    # 0 = resource type, 1 = instance name/id
TAPIS_FOUND=TAPIS_FOUND {0} found: {1}
    # 0 = resource type, 1 = resource identifier
TAPIS_NOT_FOUND=TAPIS_NOT_FOUND {0} not found: {1}
    # 0 = byte array in hex
TAPIS_BYTE_ARRAY_DECODE=TAPIS_BYTE_ARRAY_DECODE Unable to decode byte array into a UTF-8 encoded string. Here's the hex: {0} 
    
    # 0 = resource type, 1 = instance name/id
TAPIS_CREATED=TAPIS_CREATED {0} created: {1}
    # 0 = resource type, 1 = instance name/id
TAPIS_DELETED=TAPIS_DELETED {0} deleted: {1}
    # 0 = resource type, 1 = instance name/id
TAPIS_UPDATED=TAPIS_UPDATED {0} updated: {1}
    # 0 = resource type, 1 = instance name/id
TAPIS_AUTHORIZED=TAPIS_AUTHORIZED {0} authorized: {1}
    # 0 = resource type, 1 = instance name/id
TAPIS_NOT_AUTHORIZED=TAPIS_NOT_AUTHORIZED {0} not authorized: {1}
    
    # 0 = class name, 1 = reflection method, 2 = error message
TAPIS_REFLECTION_ERROR=TAPIS_REFLECTION_ERROR Unable to process the {1} reflective method on class {0}: {2} 
    # 0 = class name, 1 = error message
TAPIS_INTROSPECTION_ERROR=TAPIS_INTROSPECTION_ERROR Unable to introspect object of class {0}: {1}

    # 0 = java type, 1 = variable name
TAPIS_ENV_CONVERSION_FAILED=TAPIS_ENV_CONVERSION_FAILED {0} conversion failed for " {1} ".
TAPIS_UUID_NULL_TYPE=TAPIS_UUID_NULL_TYPE Cannot construct an TapisUUID with a null type.
    # 0 = uuid string
TAPIS_UUID_DECOMPOSE_ERROR=TAPIS_UUID_DECOMPOSE_ERROR Unable to decompose into constituent parts uuid: {0}

    # 0 = resource file name
TAPIS_RESOURCE_NOT_FOUND=TAPIS_RESOURCE_NOT_FOUND Unable to locate and open resource {0}.
    # 0 = tapis version resource file name
TAPIS_VERSION_FILE_ERROR=TAPIS_VERSION_FILE_ERROR Unable to read Tapis version from resource file {0}.
 
    # 0 = class name, 1 = method name, 2 = request details  
TAPIS_TRACE_REQUEST=TAPIS_TRACE_REQUEST Request received by {0}.{1}:\n{2}

    # 0 = schema file name, 1 = load error message
TAPIS_JSON_SCHEMA_LOAD_ERROR=TAPIS_JSON_SCHEMA_LOAD_ERROR Unable to load JSON schema file {0}: {1}
    # 0 = validation error text
TAPIS_JSON_VALIDATION_ERROR=TAPIS_JSON_VALIDATION_ERROR JSON validation error: {0}
    # 0 = validation error text, 1 = multi-line error details
TAPIS_JSON_VALIDATION_FAILURE=TAPIS_JSON_VALIDATION_FAILURE JSON validation error: {0} {1}
    # 0 = component name, 1 = json text (length limited), 2 = validation error text
TAPIS_JSON_PARSE_ERROR=TAPIS_JSON_PARSE_ERROR {0} failed to parse {1}: {2}
    # 0 = object class name, 1 = error message
TAPIS_JSON_SERIALIZATION_ERROR=TAPIS_JSON_SERIALIZATION_ERROR Unable to serialize object of type {0}: {1}

TAPIS_TENANTS_QUERY_ERROR=TAPIS_TENANTS_QUERY_ERROR Unable to query tenants.
    # 0 = tenant id
TAPIS_TENANT_NOT_FOUND=TAPIS_TENANT_NOT_FOUND Tenant {0} not found.
    # 0 = tenant id
TAPIS_TENANT_URL_FORMAT=TAPIS_TENANT_URL_FORMAT The tenant base url does not end with a forward slash: {0}

    # 0 = component name, 1 = exception text
TAPIS_THREAD_UNCAUGHT_EXCEPTION=TAPIS_THREAD_UNCAUGHT_EXCEPTION Uncaught thread exception in {0}: {1}
    # 0 = old thread name, 1 = old thread id, 2 = component name, 3 = component uuid, 4 = exception simple name, 5 = new thread name 
TAPIS_THREAD_RESTART=TAPIS_THREAD_RESTART Thread {0}:{1} in component {2} ({3}) died unexpectedly with exception {4}. Starting new thread {5}.
    # 0 = old thread name, 1 = old thread id, 2 = thread restart limit, 3 = thread restart interval in seconds
TAPIS_TOO_MANY_RESTARTS_TERMINATION=TAPIS_TOO_MANY_RESTARTS_TERMINATION Unable to restart thread {0}:{1} because the limit of {2} thread restarts in {3} seconds was exceeded. Shutting down JVM.
    # 0 = old thread name, 1 = old thread, 2 = exception simple name
TAPIS_THREAD_DIED=TAPIS_THREAD_DIED Thread {0}:{1} of unknown type threw an uncaught {2} exception. Unable to restart thread.
    # 0 = old thread name, 1 = old thread id, 2 = component name, 3 = component uuid, 4 = exception simple name, 5 = old thread type 
TAPIS_THREAD_UNKNOWN_RESTART_TYPE=TAPIS_THREAD_UNKNOWN_RESTART_TYPE Thread {0}:{1} in component {2} ({3}) died unexpectedly with exception {4}. Don't know how to restart thread of type {5}.
    # 0 = inaccessible field or method name, 1 = error message
TAPIS_THREADLOCAL_ACCESS_ERROR=TAPIS_THREADLOCAL_ACCESS_ERROR Unable to access threadlocal data "{0}": {1}.
    
    # 0 = program name, 1 = OS result code
TAPIS_EXTERNAL_PROCESS_FAILURE=TAPIS_EXTERNAL_PROCESS_FAILURE The external program {0} failed with result code {1}.
    # 0 = default host name
TAPIS_LOCAL_HOSTNAME_ERROR=TAPIS_LOCAL_HOSTNAME_ERROR Unable to query local hostname, defaulting to {0}.
TAPIS_GET_LOCAL_IP_ADDR=TAPIS_GET_LOCAL_IP_ADDR Unable to resolve local ip address from network interface. Passive connections may fail.

    # 0 = error message
TAPIS_RUNTIME_EXCEPTION=TAPIS_RUNTIME_EXCEPTION Unexpected runtime error: {0}
    # 0 = url
TAPIS_NONCONFORMING_URL=TAPIS_NONCONFORMING_URL URI does conform to the API URL structure: {0}

    # 0 = email client type
TAPIS_MAIL_UNKNOWN_CLIENT=TAPIS_MAIL_UNKNOWN_CLIENT Received request for an unknown email client type: {0}
    # 0 = transport type, 1 = email server host, 2 = email server port, 3 = authentication setting, 4 = error message
TAPIS_MAIL_TRANSPORT_ERROR=TAPIS_MAIL_TRANSPORT_ERROR Unable to access an {0} email client for server {1}:{2} with authentication set to {3}: {4}
    # 0 = transport type, 1 = email server host, 2 = email server port, 3 = recipient name, 4 = recipent address, 5 = error message
TAPIS_MAIL_MESSAGE_CREATE=TAPIS_MAIL_MESSAGE_CREATE Unable to assemble message on {0} email client for server {1}:{2} with recipient {3}@{4}: {5}
    # 0 = transport type, 1 = email server host, 2 = email server port, 3 = recipient name, 4 = recipent address, 5 = error message
TAPIS_MAIL_CONNECT=TAPIS_MAIL_CONNECT Unable to connect using {0} email client to server {1}:{2} with recipient {3}@{4}: {5}
    # 0 = transport type, 1 = email server host, 2 = email server port, 3 = recipient name, 4 = recipent address, 5 = error message
TAPIS_MAIL_SEND=TAPIS_MAIL_SEND Unable to send message using {0} email client to server {1}:{2} with recipient {3}@{4}: {5}
    # 0 = transport type, 1 = email server host, 2 = email server port, 3 = recipient name, 4 = recipent address, 5 = error message
TAPIS_MAIL_CLOSE=TAPIS_MAIL_CLOSE Unable to close {0} email client after sending message to server {1}:{2} with recipient {3}@{4}: {5}

##########################################################################################
# Network Section 
##########################################################################################
    # 0 = agave request name, 1 = exception message
NET_POST_PAYLOAD_ACCESS=NET_POST_PAYLOAD_ACCESS Unable to access payload in {0} POST request: {1}
    # 0 = agave request name, 1 = exception message
NET_INVALID_JSON_INPUT=NET_INVALID_JSON_INPUT JSON validation error on {0} request: {1}
    # 0 = operation name, 1 = error message
NET_REQUEST_PAYLOAD_ERROR=NET_REQUEST_PAYLOAD_ERROR Error accessing payload for {0} request: {1}
    # 0 = list of query parameters
NET_INCOMPLETE_QUERY_PARMS=NET_INCOMPLETE_QUERY_PARMS If any of the following query parameters are set, all must be set: {0}

##########################################################################################
# Database Section 
##########################################################################################
DB_FAILED_CONNECTION=DB_FAILED_CONNECTION Unable to acquire a connection from the connection pool.
DB_FAILED_CONNECTION_CLOSE=DB_FAILED_CONNECTION_CLOSE Unable to close connection.
DB_FAILED_DATASOURCE=DB_FAILED_DATASOURCE Unable to access a datasource.
DB_FAILED_ROLLBACK=DB_FAILED_ROLLBACK Rollback failed.
    # 0 = pool name, 1 = pool size, 2 = user, 3 = jdbc url
DB_FAILED_DATASOURCE_CREATE=DB_FAILED_DATASOURCE_CREATE Unable to create a datasource {0} of size {1} for user {2} using URL {3}.

DB_NULL_DB_NAME=DB_NULL_DB_NAME Null DBMS name not allowed.
DB_NULL_DB_DRIVER_NAME=DB_NULL_DB_DRIVER_NAME Null DBMS driver name not allowed.
    
    # 0 = type of object (plural)
DB_DAO_ERROR=DB_DAO_ERROR Unable to acquire database access object for {0}.

    # 0 = SQL error message
DB_TYPE_CAST_ERROR=DB_TYPE_CAST_ERROR Unable to convert SQL type to Java type: {0}
    # 0 = SQL error message
DB_RESULT_ACCESS_ERROR=DB_RESULT_ACCESS_ERROR Failure accessing SQL result set: {0}
    # 0 = SQL table, 1 = SQL error message
DB_QUERY_ERROR=DB_QUERY_ERROR SQL query of table {0} failed: {1}

    # 0 = SQL table, 1 = actual rows returned, 2 = expected rows returned
DB_INSERT_UNEXPECTED_ROWS=DB_INSERT_UNEXPECTED_ROWS Insert into table {0} resulted in {1} rows changed, expected {2}.
    # 0 = SQL table, 1 = jobid
DB_INSERT_JOB_FAILURE=DB_INSERT_JOB_FAILURE Insert into table {0} failed for jobid {1}. 
    # 0 = SQL table
DB_INSERT_FAILURE=DB_INSERT_FAILURE Insert into table {0} failed. 
    # 0 = SQL table, 1 = row selector
DB_UPDATE_FAILURE=DB_UPDATE_FAILURE Failed to update row with key "{1}" in table {0}. 
    # 0 = SQL table
DB_DELETE_FAILURE=DB_INSERT_FAILURE Delete from table {0} failed. 
    # 0 = SQL table, 1 = actual rows returned, 2 = expected rows returned
DB_DELETE_UNEXPECTED_ROWS=DB_INSERT_UNEXPECTED_ROWS Delete from table {0} resulted in {1} rows changed, expected {2}.
    # 0 = expected rows updated, 1 = actual rows updated, 2 = update stmt, 3 = update parameters
DB_UPDATE_UNEXPECTED_ROWS=DB_INSERT_UNEXPECTED_ROWS Expected {0} updates, actual updates were {1} for "{2}" with parameters: {3}.
    # 0 = expected rows updated, 1 = actual rows updated, 2 = select stmt, 3 = select parameters
DB_SELECT_UNEXPECTED_ROWS=DB_SELECT_UNEXPECTED_ROWS Expected {0} rows returned, actual rows were {1} for "{2}" with parameters: {3}.    
    # 0 = query text, 1 = query parameters
DB_SELECT_EMPTY_RESULT=DB_SELECT_EMPTY_RESULT No rows returned by query "{0}" with parameters: {1}.
    # 0 = object type, 1 = uuid, 2 = sql message
DB_SELECT_UUID_ERROR=DB_SELECT_UUID_ERROR Unable to select {0} with uuid {1}: {2}
    # 0 = object type, 1 = sql message
DB_SELECT_ALL_ERROR=DB_SELECT_ALL_ERROR Unable to select {0}: {1}
    # 0 = object type, 1 = uuid, 2 = sql message
DB_SELECT_ID_ERROR=DB_SELECT_ID_ERROR Unable to select {0} {1}: {2}
    # 0 = error message
DB_UNWRAP_DATASOURCE_ERROR=DB_UNWRAP_DATASOURCE_ERROR Unable to retrieve real datasource from wrapper: {0}
# 0 = object type, 1 = tenant, 2 = name, 3 = sql message
DB_SELECT_NAME_ERROR=DB_SELECT_ID_ERROR Unable to select tenant: {0} name: {1} Error: {2}


##########################################################################################
# Message Service Section 
##########################################################################################
QMGR_UNINITIALIZED_ERROR=QMGR_UNINITIALIZED_ERROR The QueueManager must be initialized before being used.
    # 0 = queues or topics, 1 = tenantId
QMGR_INIT_ERROR=QMGR_INIT_ERROR Error initializing tenant {0} for one or more tenants.
    # 0 = connection name, 1 = error message 
QMGR_CHANNEL_CREATE_ERROR=QMGR_CHANNEL_CREATE_ERROR Unable to create channel on connection {0}: {1}
    # 0 = tenantId
QMGR_CHANNEL_TENANT_ERROR=QMGR_CHANNEL_TENANT_ERROR Unable to create channel for tenant {0}.
    # 0 = tenant id, 1 = exchange name, 2 = routing key
QMGR_POST=QMGR_POST Posting message for tenant {0} on exchange {1} using routing key {2}.
    # 0 = exchange name, 1 = connection name, 2 = channel id, 3 = error message
QMGR_PUBLISH_ERROR=QMGR_PUBLISH_ERROR Unable to publish to exchange {0} on connection {1}/{2}: {3}
    # 0 = channel id, 1 = error message
QMGR_CHANNEL_CLOSE_ERROR=QMGR_CHANNEL_CLOSE_ERROR Unable to close channel {0}: {1}
    # 0 = channel number, 1 = consumer tag, 2 = topic name, 3 = error message
QMGR_CANCEL_TOPIC_CONSUMER=QMGR_CANCEL_TOPIC_CONSUMER Failed to cancel reading topic {2} on channel {0} with consumer tag {1}: {3}
    # 0 = connection name, 1 = error message
QMGR_CLOSE_CONN_ERROR=QMGR_CLOSE_CONN_ERROR Error closing {0} connection: {1}
    # 0 = error message
QMGR_CONNECTION_CREATE_ERROR=QMGR_CONNECTION_CREATE_ERROR Unable to create new connection to queuing subsystem: {0}
    # 0 = error message
QMGR_CONNECTION_TIMEOUT_ERROR=QMGR_CONNECTION_TIMEOUT_ERROR Timeout while creating new connection to queuing subsystem: {0}
    # 0 = tenantId, 1 = connection name, 2 = channel id, 3 = error message
QMGR_XCHG_TENANT_ERROR=QMGR_XCHG_TENANT_ERROR Unable to create exchange for tenant {0} on connection {1}/{2}: {3}
    # 0 = queue or topic, 1 = queue name, 2 = connection name, 3 = channel id, 4 = error message
QMGR_Q_DECLARE_ERROR=QMGR_Q_DECLARE_ERROR Unable to declare {0} {1} on connection {2}/{3}: {4}.
    # 0 = queue or topic, 1 = queue name, 2 = binding key, 3 = connection name, 4 = channel id, 5 = error message
QMGR_Q_BIND_ERROR=QMGR_Q_BIND_ERROR Unable to bind {0} {1} with binding key {2} on connection {3}/{4}: {5}.
    # 0 = queue or topic, 1 = queue name, 2 = binding key, 3 = exchange name, 4 = error message
QMGR_Q_UNBIND_ERROR=QMGR_Q_UNBIND_ERROR Unable to unbind {0} {1} with binding key {2} from exchange {3}: {4}.


##########################################################################################
# Jobs Section 
##########################################################################################
# ---------------- Job General
JOBS_ACCEPTED=JOBS_ACCEPTED Job accepted for processing.
JOBS_CUSTOM_EVENT_CREATED=JOBS_CUSTOM_EVENT_CREATED Job custom event created.

JOBS_NO_TENANT_ID=JOBS_NO_TENANT_ID Unable to retrieve current tenant id.
JOBS_NO_USER=JOBS_NO_USER Unable to retrieve current user.

    # 0 = error message
JOBS_INITIALIZATION_ERROR=JOBS_INITIALIZATION_ERROR Job service failed to initialize correctly: {0}
    # 0 = job uuid, 1 = error message
JOBS_INVALID_JOB=JOBS_INVALID_JOB Job {0} cannot be run do to missing or invalid information: {1}
    # 0 = job uuid, 1 = job status
JOBS_INACTIVE_JOB_REMOVED=JOBS_INACTIVE_JOB_REMOVED Inactive job {0} with status {1} was removed from the work queue.
    # 0 = job uuid, 1 = missing information
JOBS_ABORT_MISSING_INFO=JOBS_ABORT_MISSING_INFO Abort job {0} missing {1} information.
    # 0 = job phase, 1 = job state (status)
JOBS_STATE_PROCESSING=JOBS_STATE_PROCESSING Beginning phase {0} processing for status {1} for job {2}. 
    # 0 = job uuid, 1 = new work path, 2 = error message
JOBS_WORKPATH_CHANGE_ERROR=JOBS_WORKPATH_CHANGE_ERROR Unable to update the work path to "{1}" for job {0}: {1}
    # 0 = source file or dir, 1 = target file or dir, 2 = job uuid, 3 = error message
JOBS_COPY_ERROR=JOBS_COPY_ERROR Unable to copy {0} to {1} while processing job {2}: {3}
    # 0 = source file or dir, 1 = target file or dir, 2 = job uuid, 3 = error message
JOBS_MOVE_ERROR=JOBS_MOVE_ERROR Unable to move {0} to {1} while processing job {2}: {3}
    # 0 = job uuid, 1 = file path, 2 = attempted operation, 3 = error message
JOBS_FILE_ACCESS_ERROR=JOBS_FILE_ACCESS_ERROR Unable to access file {1} for {2} while processing job {0}: {3}
    # 0 = job uuid, 1 = tenant id, 2 = owner, 3 = error message
JOBS_JOB_REJECTED_BY_DB=JOBS_JOB_REJECTED_BY_DB Error inserting job {0} in tenant {1} for user {2} into database. There will be no record of this job: {3}

# ---------------- Job Status Messages
    # 0 = job uuid
JOBS_INITIAL_INPUT_VALIDATION_COMPLETE=JOBS_INITIAL_INPUT_VALIDATION_COMPLETE Initial input validation complete for job {0}.
    # 0 = job uuid, 1 = job owner, 2 = tenant id, 3 = execution system name
JOBS_QUEUED_ON_REMOTE_SYSTEM=JOBS_QUEUED_ON_REMOTE_SYSTEM Job {0} for user {1} in tenant {2} is queued on system {3}.
    # 0 = job uuid
JOBS_JOB_NOT_IN_TERMINAL_STATE=JOBS_JOB_NOT_IN_TERMINAL_STATE Job {0} is not in a Terminal state and visibility can't be changed.
    # 0 = job uuid
JOBS_JOB_IN_TERMINAL_STATE=JOBS_JOB_IN_TERMINAL_STATE Job {0} is in a Terminal state and can't be canceled.
    # 0 = job uuid, 1 = visibility
JOBS_JOB_CHANGED_VISBILITY=JOBS_JOB_CHANGED_VISBILITY Job {0} has been changed to {1}.
    # 0 = job uuid, 1 = visibility
JOBS_JOB_VISBILITY=JOBS_JOB_VISBILITY Job {0} is already {1}.

    # 0 = job uuid, 1 = arg key, 2 = value type (inputs or parameters)
JOBS_MISSING_ARG_VALUE=JOBS_MISSING_ARG_VALUE Job {0} is missing an {2} key named "{1}".
    # 0 = job uuid, 1 = application name, 2 = arg key, 3 = value type (inputs or parameters)
JOBS_PROHIBITED_ARG_VALUE=JOBS_PROHIBITED_ARG_VALUE Job {0} cannot submit a value for {3} key "{2}" because this is a fixed value in application {1}.
    # 0 = job uuid, 1 = arg key, 2 = application name, 3 = value type (inputs or parameters)
JOBS_UNDEFINED_ARG_VALUE=JOBS_UNDEFINED_ARG_VALUE Job {0} specified an {3} key named "{1}" that is not defined in application {2}.
    # 0 = job uuid, 1 = arg key, 2 = value type (inputs or parameters)
JOBS_BAD_ARG_VALUE_ENTRY=JOBS_BAD_ARG_VALUE_ENTRY Job {0} specified an {2} key named "{1}" that is not a string or array of strings.
    # 0 = job uuid, 1 = arg key, 2 = key size, 3 = size limit, 4 = value type (inputs or parameters)
JOBS_ARG_VALUE_MIN_SIZE=JOBS_ARG_VALUE_MIN_SIZE Job {0} specified an {4} key named "{1}" with cardinality {2} that does not meet the application minimum of {3}.
    # 0 = job uuid, 1 = arg key, 2 = key size, 3 = size limit, 4 = value type (inputs or parameters)
JOBS_ARG_VALUE_MAX_SIZE=JOBS_ARG_VALUE_MAX_SIZE Job {0} specified an {4} key named "{1}" with cardinality {2} that exceeds the application maximum of {3}.
    # 0 = job uuid, 1 = arg key, 2 = input value, 3 = regex, , 4 = value type (inputs or parameters)
JOBS_ARG_VALUE_CONFORMANCE=JOBS_ARG_VALUE_CONFORMANCE Job {0} specified an {4} key named "{1}" with value {2} that does not conform to regex {3}.
    # 0 = job uuid, 1 = arg key, 2 = value type (inputs or parameters)
JOBS_UNEXPECTED_ARG_VALUE_ENTRY=JOBS_UNEXPECTED_ARG_VALUE_ENTRY Job {0} specified tried to process an unexpected {2} key named "{1}".
    # 0 = job uuid, 1 = input key, 2 = input value    
JOBS_INPUT_URI_PARSE_ERROR=JOBS_INPUT_URI_PARSE_ERROR Job {0} specified an input key named "{1}" with improper URI formatting: {2} 
    # 0 = job uuid, 1 = input key, 2 = input value
JOBS_INPUT_UNSUPPORTED_SCHEME=JOBS_INPUT_UNSUPPORTED_SCHEME Job {0} specified an input key named "{1}" with an unsupported scheme: {2} 
     # 0 = job uuid, 1 = parm key, 2 = parm type, 3 = error message
JOBS_INVALID_PARAMETER_TYPE=JOBS_INVALID_PARAMETER_TYPE Job {0} specified a parameter key named "{1}" with invalid type {2}: {3}
     # 0 = job uuid, 1 = parm key, 2 = parm type, 3 = actual type
JOBS_PARAMETER_TYPE_MISMATCH=JOBS_PARAMETER_TYPE_MISMATCH Job {0} specified a parameter key named "{1}" with expected type {2} and actual type {3}.
     # 0 = job uuid, 1 = parm key, 2 = parm type, 3 = actual value, 4 = error message
JOBS_INVALID_PARAMETER_VALUE=JOBS_INVALID_PARAMETER_VALUE Job {0} specified parameter "{1}" with type {2} and invalid value {3}: {4}
    # 0 = job uuid, 1 = parm key, 2 = app id, 3 = enum value
JOBS_PARAMETER_ENUM_NOT_FOUND=JOBS_PARAMETER_ENUM_NOT_FOUND Job {0} specified parameter "{1}" in application {2} with undefined enumeration value {3}.
    # 0 = job uuid, 1 = tenant id
JOBS_VALIDATED_ARGS_SAVE_ERROR=JOBS_VALIDATED_ARGS_SAVE_ERROR Unable to save validated arguments for job {0} in tenant {1}.
    # 0 = enum type, 1 = enum value, 2 = job uuid
JOBS_UNKNOWN_ENUM=JOBS_UNKNOWN_ENUM Unknown {0} value {1} while processing job {2}.
    # 0 = job uuid, 1 = startup script variable
JOBS_VAR_NOT_IMPLEMENTED=JOBS_VAR_NOT_IMPLEMENTED Job {0} attempted to use unsupported startup script variable "{0}".
    # 0 = job uuid, 1 = macro name, 2 = error message
JOBS_MACRO_NOT_RESOLVED=JOBS_MACRO_NOT_RESOLVED Job {0} could not resolve macro {1}: {2}

    # 0 = processorsPerNode parameter, 1 = nodeCount parameter
JOBS_INVALID_PROCESSORS_PER_NODE=JOBS_INVALID_PROCESSORS_PER_NODE The deprecated "processorsPerNode" parameter was \
set to {0} which does not evenly divide the "nodeCount" value of {1}. If used, the "processorsPerNode" should reflect \
the TOTAL number of processors across all nodes. This misnamed parameter is preserved for compatibility with legacy \
code, but should not be used in new code. Instead, the new "processorsOnEachNode" parameter should be used to specify the \
number of processors to use on each node. Using the new parameter, the total number of processors used by the job equals \
"processorsOnEachNode" times "nodeCount".  The "processorsPerNode" parameter is ignored if "processorsOnEachNode" is \
used.      

    # 0 = thread name
JOBS_THREADLOCAL_PUSH_ERROR=JOBS_THREADLOCAL_PUSH_ERROR Unable to push a new threadlocal context for thread {0}.
    # 0 = job name, 1 = application name, 2 = error message
JOBS_SUBMIT_ERROR=JOBS_SUBMIT_ERROR Error submitting job {0} for application {1}: {2}
    # 0 = job uuid, 1 = queue name, 2 = tenant id, 3 = job owner, 4 = error message
JOBS_RESUBMIT_ERROR=JOBS_RESUBMIT_ERROR Error resubmitting job {0} on queue {1} in tenant {2} for user {3}: {4}
    # 0 = job uuid
JOBS_JOBRESUBMIT_INSERT_ERROR=JOBS_JOBRESUBMIT_INSERT_ERROR Error inserting job {0}
    # 0 = current user"s tenant id, 2 = job tenant id
JOBS_MISMATCHED_TENANT=JOBS_MISMATCHED_TENANT The current tenant id ({0}) does not match the job tenant id ({1}).
    # 0 = current user, 2 = job's owner
JOBS_MISMATCHED_OWNER=JOBS_MISMATCHED_OWNER The current owner ({0}) does not match the job owner ({1}).
    # 0 = invalid application id
JOBS_INVALID_APPID=JOBS_INVALID_APPID Application ID "{0}" does not conform to the required format of a name and version separated by a hyphen. eg. example-1.0.

    # 0 = job uuid, 1 = parm name, 2 = parm value
JOBS_APPLIED_APP_DEFAULT=JOBS_APPLIED_APP_DEFAULT Job {0} assigned application default {1} = {2}.
    # 0 = queue name, 1 = exec system name, 2 = job uuid, 3 = node count, 4 = processor count, 5 = memory, 6 = hours 
JOBS_INVALID_REMOTE_QUEUE_ASSIGNMENT=JOBS_INVALID_REMOTE_QUEUE_ASSIGNMENT Queue {0} on execution system {1} cannot accept job {2} requiring {3} nodes, {4} processors, {5}GB memory and {6} hours of run time.
    # 0 = tenant id, 1 = error message
JOBS_NO_TENANT_FOR_NOTIFICAION_CHECK=JOBS_NO_TENANT_FOR_NOTIFICAION_CHECK Unable to retrieve tenant {0} during notification validation: {1}   

    # 0 = system id, 1 = job uuid, 2 = error message
JOBS_REMOTE_DATA_CLIENT_CREATE=JOBS_REMOTE_DATA_CLIENT_CREATE Unable to create remote data client for system "{0}" for job {1}: {2}
    # 0 = system id, 1 = job uuid, 2 = error message
JOBS_REMOTE_SUBMIT_CLIENT_CREATE=JOBS_REMOTE_SUBMIT_CLIENT_CREATE Unable to create remote submission client for system "{0}" for job {1}: {2}
    # 0 = job uuid, 1 = command, 2 = system id, 3 = error message
JOBS_REMOTE_CMD_FAILURE=JOBS_REMOTE_CMD_FAILURE Job {0} failed to execute command "{1}" on system {2}: {3}

    # 0 macro type, 1 = macro name, 2 = exec system id, 3 = job uuid, 4 = error message
JOBS_STARTUP_SCRIPT_MACRO_ERROR=JOBS_STARTUP_SCRIPT_MACRO_ERROR The {1} macro of type {0} could not be resolved for execution system {2} while processing job {3}: {4}
    # 0 = job uuid, 1 = storage system id, 2 = storage deployment path, 3 = temporary path
JOBS_FETCH_APP=JOBS_FETCH_APP Fetching application assets for job {0} from agave://{1}/{2} to temporary application directory {3}.
    # 0 = zip file name, 1 = job uuid
JOBS_APP_UNPACK_ERROR=JOBS_APP_UNPACK_ERROR Unable to unpack application bundle in file {0} for job {1}. 
    # 0 = zip file name, 1 = job uuid, 2 = error message
JOBS_UNZIP_ERROR=JOBS_UNZIP_ERROR Unable to unzip file {0} for job {1}: {2}
    # 0 = job uuid, 1 = directory path, 2 = error message
JOBS_TRANSFER_SIZE_ERROR=JOBS_TRANSFER_SIZE_ERROR Job {0} unable to calculate transfer size for {1}: {2}
    # 0 = job uuid, 1 = job owner, 2 = tenant id, 3 = local directory, 4 = remote directory, 5 = error message  
JOBS_SYNC_TO_REMOTE_ERROR=JOBS_SYNC_TO_REMOTE_ERROR Unable to copy directory "{3}" contents to "{4}" while processing job {0} for user {1} in tenant {2}: {5}
    # 0 = job uuid, 1 = job owner, 2 = tenant id, 3 = filepath, 4 = error message  
JOBS_SUBMIT_FILE_ERROR=JOBS_SUBMIT_FILE_ERROR Unable to write file {3} while submitting job {0} for user {1} in tenant {2}: {4}
    # 0 = job uuid, 1 = tenant id, 2 = execution system, 3 = error message
JOBS_ERROR_AFTER_SUBMIT=JOBS_ERROR_AFTER_SUBMIT An error was encountered after job {0} in tenant {1} was queued on {2}, but before the new job state could be saved. The job may be queued again, possibly leading to unpredicable results. Exception: {3}   
    # 0 = job uuid, 1 = tenant id, 2 = execution system, 3 = error message
JOBS_SOFTWARE_COPY_ERROR=JOBS_SOFTWARE_COPY_ERROR Unable to copy software for job {0} in tenant {1} to execution system {2}: {3}
    # 0 = job uuid, 1 = tenant id, 2 = execution system, 3 = error message
JOBS_CREATE_TEMP_FILES=JOBS_CREATE_TEMP_FILES Unable to create temporary files for job {0} in tenant {1} to execution system {2}: {3}
    # 0 = job uuid, 1 = application id
JOBS_PROCESSING_WRAPPER=JOBS_PROCESSING_WRAPPER Processing the wrapper template for job {0} using application {1}.

# ---------------- Job Queues
JOBS_QUEUE_NULL=JOBS_QUEUE_NULL Null job queue object received.
JOBS_QUEUE_MISSING_NAME=JOBS_QUEUE_MISSING_NAME No job queue name specified in job queue definition.
JOBS_QUEUE_MISSING_TENANT=JOBS_QUEUE_MISSING_TENANT No tenant id specified in job queue definition.
    
    # 0 = job name, 1 = tenant id, 2 = job owner, 3 = error message
JOBS_JOB_CREATE_ERROR=JOBS_JOB_CREATE_ERROR Unable to create job {0} in tenant {1} for user {2}: {3}
    # 0 = job name, 1 = tenant id, 2 = job owner, 3 = error message
JOBS_JOB_SELECT_UUID_ERROR=JOBS_JOB_SELECT_UUID_ERROR Unable to select job {0} in tenant {1} for user {2}: {3}
    # 0 = job name, 1 = tenant id, 2 = job owner, 3 = error message
JOBS_JOB_INSERT_ERROR=JOBS_JOB_INSERT_ERROR Table insertion failed for job {0} in tenant {1} for user {2}: {3}
    # 0 = job name/id, 1 = tenant id, 2 = job owner, 3 = error message
JOBS_JOB_UPDATE_ERROR=JOBS_JOB_UPDATE_ERROR Table update failed for job {0} in tenant {1} for user {2}: {3}
    # 0 = job name, 1 = tenant id, 2 = job owner, 3 = error message
JOBS_NOTIFICATION_INSERT_ERROR=JOBS_NOTIFICATION_INSERT_ERROR Table insertion failed for job {0} in tenant {1} for user {2}: {3}
    # 0 = job uuid, 1 = tenant id
JOBS_JOB_NOT_FOUND=JOBS_JOB_NOT_FOUND Job {0} not found for tenant {1}.
    # 0 = job uuid
JOBS_JOB_CANCEL_ACCEPTED=JOBS_JOB_CANCEL_ACCEPTED Request to cancel job {0} has been accepted. If the job is in a terminal state, \
the request will have no effect. If the job is transitioning between active and blocked states, another cancel request may need to be sent.
    # 0 = job uuid
JOBS_CMD_MSG_CANCELLED_BEFORE_RECOVERY=JOBS_CMD_MSG_CANCELLED_BEFORE_RECOVERY Job {0} cancelled.
 
    # 0 = job uuid, 1 = tenant id
JOBS_REFRESH_ERROR=JOBS_REFRESH_ERROR Unable to refresh job {0} for tenant {1} because query returned no data.
    # 0 = thread name, 1 = worker name, 2 = job uuid, 3 = tenant id, 4 = error message
JOBS_JOB_TOPIC_THREAD_CLEAN_UP=JOBS_JOB_TOPIC_THREAD_CLEAN_UP Error cleaning up job topic thread {0} in worker {1} while servicing job {2} in tenant {3}: {4}

    # 0 = truncated queue name
JOBS_QUEUE_LONG_NAME=JOBS_QUEUE_LONG_NAME The the maximum queue name length of 255 was exceeded: {0}
    # 0 = queue name
JOBS_QUEUE_INVALID_NAME=JOBS_QUEUE_INVALID_NAME Queue name can only contain letters, digits, hyphen, underscore, period, or colon: {0}
    # 0 = queue name, 1 = queue priority
JOBS_QUEUE_INVALID_DEFAULT_QUEUE_DEF=JOBS_QUEUE_INVALID_DEFAULT_QUEUE_DEF The tenant default queue {0} must be assigned priority {1}.
    # 0 = queue name, 1 = queue priority
JOBS_QUEUE_INVALID_NON_DEFAULT_QUEUE_DEF=JOBS_QUEUE_INVALID_NON_DEFAULT_QUEUE_DEF The tenant non-default queue {0} cannot be assigned priority {1}.
    # 0 = prefix
JOBS_QUEUE_INVALID_NAME_PREFIX=JOBS_QUEUE_INVALID_NAME_PREFIX Job queue names must begin with "tapis.jobq.<tenantId>.submit.", such as: " + {0}
    # 0 = tenant id, 1 = queue name 
JOBS_QUEUE_NAME_NO_SUFFIX=JOBS_QUEUE_NAME_NO_SUFFIX Expected a suffix after tenant id "{0}" in queue name {0}. 
    # 0 = tenant id, 1 = queue name 
JOBS_QUEUE_INVALID_NAME_SUFFIX=JOBS_QUEUE_INVALID_NAME_SUFFIX The last segment of a queue name following tenant id "{0}" cannot contain a period: {1}
    # 0 = prefix
JOBS_QUEUE_RESERVED_NAME_PREFIX=JOBS_QUEUE_RESERVED_NAME_PREFIX Job submission queue names for the current tenant must begin with the following prefix: {0}
JOBS_QUEUE_INVALID_PRIORITY=JOBS_QUEUE_INVALID_PRIORITY A priority of at least 1 must be specified in job queue definition.
    # 0 = queue name, 1 = current user's tenant id, 2 = queue tenant id
JOBS_QUEUE_MISMATCHED_TENANT=JOBS_QUEUE_MISMATCHED_TENANT Unable to create job queue {0} because the current tenant id ({1}) does not match the job queue's tenant id ({2}).
    # 0 = priority, 1 = queue name, 2 = tenant id
JOBS_QUEUE_DUP_PRIORITY=JOBS_QUEUE_DUP_PRIORITY A priority of value {0} cannot be re-assigned to queue {1} in tenant {2}. Please choose unique priorities for queues in the same tenant."

JOBS_QUEUE_FILTER_EMPTY=JOBS_QUEUE_FILTER_EMPTY Empty job queue filter received.
    # 0 = parse error details
JOBS_QUEUE_FILTER_PARSE_ERROR=JOBS_QUEUE_FILTER_PARSE_ERROR Filter parse failure: {0}
    # 0 = error details
JOBS_QUEUE_FILTER_VALUE_ERROR=JOBS_QUEUE_FILTER_VALUE_ERROR Invalid property assignment. {0}
    # 0 = error details
JOBS_QUEUE_FILTER_EVAL_ERROR=JOBS_QUEUE_FILTER_EVAL_ERROR Filter evaluation failure. {0}
    # 0 = tenand id, 1 = job name, 2 = default queue name
JOBS_QUEUE_FILTER_NONE=JOBS_QUEUE_FILTER_NONE No queue filter evaluated to true for tenant {0} and job {1}. Using default tenant queue {2}.

    # 0 = sql message, 1 = job queue object as string                         
JOBS_QUEUE_FAILED_CREATE=JOBS_QUEUE_FAILED_CREATE Unable to create new job queue: {0} \n {1}
    # 0 = selector column, 1 = selector value, 2 = tenant id, 3 = sql message
JOBS_QUEUE_FAILED_QUERY=JOBS_QUEUE_FAILED_QUERY Unable to query queue with {0} = {1} for tenant {2}: {3}
    # 0 = tenant id, 1 = sql message
JOBS_QUEUE_FAILED_TENANT_QUERY=JOBS_QUEUE_FAILED_TENANT_QUERY Unable to query queues for tenant {0}: {1}
    # 0 = sql message
JOBS_QUEUE_FAILED_ALL_QUERY=JOBS_QUEUE_FAILED_ALL_QUERY Unable to query job queues: {0}
    # 0 = tenant id, 1 = sql message
JOBS_QUEUE_FAILED_TENANT_QUERY_SKIPPING=JOBS_QUEUE_FAILED_TENANT_QUERY_SKIPPING Unable to query queues for tenant {0}. Skipping refresh for tenant: {1}
    # 0 = selector column, 1 = selector value, 2 = tenant id, 3 = sql message
JOBS_QUEUE_FAILED_DELETE=JOBS_QUEUE_FAILED_DELETE Unable to delete queue with {0} = {1} for tenant {2}: {3}
    # 0 = queue name, 1 = tenant id, 2 = sql message
JOBS_QUEUE_FAILED_UPDATE=JOBS_QUEUE_FAILED_UPDATE Unable to update queue {0} for tenant {1}: {2}
    # 0 = file name
JOBS_QUEUE_MISSING_NAME=JOBS_QUEUE_MISSING_NAME Encountered unnamed queue definition in file {0}.
    # 0 = queue name
JOBS_QUEUE_MISSING_TENANT_ID=JOBS_QUEUE_MISSING_TENANT_ID No tenant ID configured in exchange definition {0}.
    # 0 = queue name, 1 = file name, 2 = file tenant id, 3 = expected tenant id
JOBS_QUEUE_WRONG_TENANT_ID=JOBS_QUEUE_WRONG_TENANT_ID Queue {0} is defined in file {1} with tenant id {2} instead of {3}. 
    # 0 = queue name
JOBS_QUEUE_FAILED_ADD=JOBS_QUEUE_FAILED_ADD Unable to add queue definition to database for queue {0}.
    # 0 = queue name, 1 = current tenant id, 2 = update tenant id
JOBS_QUEUE_UPDATE_MISMATCHED_TENANT=JOBS_QUEUE_UPDATE_MISMATCHED_TENANT Failed to update queue {0} because current tenant {1} does not match new tenant {2}.    
    # 0 = queue name
JOBS_QUEUE_UPDATE_FILTER_EMPTY=JOBS_QUEUE_UPDATE_FILTER_EMPTY Empty filter received for queue {0}.
    # 0 = queue name, 1 = sql error message
JOBS_QUEUE_UPDATE_FAILED=JOBS_QUEUE_UPDATE_FAILED Unable to update queue definition in database for queue {0}: {1}
    # 0 = tenant id
JOBS_QUEUE_DEFINITIONS_LOAD_ERROR=JOBS_QUEUE_DEFINITIONS_LOAD_ERROR Unable to load job queue definitions for tenant {0}. 
    # 0 = topic name, 1 = tenant id
JOBS_QUEUE_UNKNOWN_TOPIC=JOBS_QUEUE_UNKNOWN_TOPIC Encountered unknown topic {0} for tenant {1}.
    # 0 = cmd or event message type, 1 = topic name
JOBS_QUEUE_TOPIC_WRITE_ERROR=JOBS_QUEUE_TOPIC_WRITE_ERROR Unable to write message type {0} to topic {1}. 
    # 0 = Binding or Routing, 1 = prefix, 2 = invalid key
JOBS_QUEUE_INVALID_KEY_PREFIX=JOBS_JOBS_QUEUE_INVALID_KEY_PREFIX {0} key does not start with prefix "{1}": {2}. 
    # 0 = component name, 1 = thread name, 2 = reader configuration info
JOBS_QUEUE_EXCHANGE_READER=JOBS_QUEUE_EXCHANGE_READER Configuring {0} on thread {1} to read:\n {2}
    # 0 = command name, 1 = error message
JOBS_QUEUE_POST_ERROR=JOBS_QUEUE_POST_ERROR Unable to post {0} command: {1}
    # 0 = queue name,, 1 = tenant id, 2 = priority
JOBS_QUEUE_CREATED=JOBS_QUEUE_CREATED Create queue "{0}" in tenant {1} with priority {2}.
    # 0 = thread name, 1 = worker name, 2 = topic, 3 = exchange, 4 = binding key, 5 = error message
JOBS_QUEUE_JOB_SPECIFIC_THREAD_BIND=JOBS_QUEUE_JOB_SPECIFIC_THREAD_BIND Thread {0} in worker {1} unable to create topic {2} and bind it to exchange {3} with binding key {4}: {5} 
    # 0 = thread name, 1 = worker name, 2 = topic, 3 = exchange, 4 = binding key, 5 = error message
JOBS_QUEUE_JOB_SPECIFIC_THREAD_UNBIND=JOBS_QUEUE_JOB_SPECIFIC_THREAD_UNBIND Thread {0} in worker {1} unable to unbind topic {2} from exchange {3} with binding key {4}: {5} 
    # 0 = job uuid, 1 = tenant id, 2 = user id, 3 = error message
JOBS_QUEUE_POST_RECOVERY_QUEUE=JOBS_QUEUE_POST_RECOVERY_QUEUE Failed to post to recovery queue for job {0} in tenant {1} for user {2}: {3}

    # 0 = generated message
JOBS_QUEUE_UNROUTABLE_MSG=JOBS_QUEUE_UNROUTABLE_MSG\n{0}
    # 0 = generated message
JOBS_QUEUE_DEAD_LETTER_MSG=JOBS_QUEUE_DEAD_LETTER_MSG\n{0}

    # 0 = mail subject line, 1 = recipient email address
JOBS_MAIL_SEND_ERROR=JOBS_MAIL_SEND_ERROR Unable to send mail with subject "{0}" to {1}.

    # 0 = queues or topics, 1 = tenantId
JOBS_QMGR_INIT_ERROR=JOBS_QMGR_INIT_ERROR Error initializing tenant {0} for one or more tenants.
    # 0 = connection name, 1 = error message 
JOBS_QMGR_CHANNEL_CREATE_ERROR=JOBS_QMGR_CHANNEL_CREATE_ERROR Unable to create channel on connection {0}: {1}
    # 0 = tenantId
JOBS_QMGR_CHANNEL_TENANT_ERROR=JOBS_QMGR_CHANNEL_TENANT_ERROR Unable to create channel for tenant {0}.
    # 0 = channel id, 1 = error message
JOBS_QMGR_CHANNEL_ABORT_ERROR=JOBS_QMGR_CHANNEL_ABORT_ERROR Unable to abort channel {0}: {1}
    # 0 = channel id, 1 = error message
JOBS_QMGR_CHANNEL_CLOSE_ERROR=JOBS_QMGR_CHANNEL_CLOSE_ERROR Unable to close channel {0}: {1}
    # 0 = tenantId, 1 = connection name, 2 = channel id, 3 = error message
JOBS_QMGR_XCHG_TENANT_ERROR=JOBS_QMGR_XCHG_TENANT_ERROR Unable to create exchange for tenant {0} on connection {1}/{2}: {3}
    # 0 = exchange name, 1 = connection name, 2 = channel id, 3 = error message
JOBS_QMGR_PUBLISH_ERROR=JOBS_QMGR_PUBLISH_ERROR Unable to publish to exchange {0} on connection {1}/{2}: {3}
    # 0 = queue or topic, 1 = queue name, 2 = connection name, 3 = channel id, 4 = error message
JOBS_QMGR_Q_DECLARE_ERROR=JOBS_QMGR_Q_DECLARE_ERROR Unable to declare {0} {1} on connection {2}/{3}: {4}.
    # 0 = queue or topic, 1 = queue name, 2 = binding key, 3 = connection name, 4 = channel id, 5 = error message
JOBS_QMGR_Q_BIND_ERROR=JOBS_QMGR_Q_BIND_ERROR Unable to bind {0} {1} with binding key {2} on connection {3}/{4}: {5}.
    # 0 = queue or topic, 1 = queue name, 2 = binding key, 3 = exchange name, 4 = error message
JOBS_QMGR_Q_UNBIND_ERROR=JOBS_QMGR_Q_UNBIND_ERROR Unable to unbind {0} {1} with binding key {2} from exchange {3}: {4}.
    # 0 = error message
JOBS_QMGR_CONNECTION_CREATE_ERROR=JOBS_QMGR_CONNECTION_CREATE_ERROR Unable to create new connection to queuing subsystem: {0}
    # 0 = error message
JOBS_QMGR_CONNECTION_TIMEOUT_ERROR=JOBS_QMGR_CONNECTION_TIMEOUT_ERROR Timeout while creating new connection to queuing subsystem: {0}
    # 0 = tenant id, 1 = exchange name, 2 = routing key
JOBS_QMGR_POST=JOBS_QMGR_POST Posting message for tenant {0} on exchange {1} using routing key {2}.
    # 0 = connection name, 1 = error message
JOBS_QMGR_CLOSE_CONN_ERROR=JOBS_QMGR_CLOSE_CONN_ERROR Error closing {0} connection: {1}
    # 0 = program name, 1 = connection name, 2 = channel id
JOBS_QMGR_CANCEL_CONSUMER_ERROR=JOBS_QMGR_CANCEL_CONSUMER_ERROR {0} failed to cancel consumer on channel {2} on connection {1}. 
    # 0 = job uuid
JOBS_QMGR_POST_CANCEL=JOBS_QMGR_POST Posting message to cancel job {0}.
    # 0 = channel number, 1 = consumer tag, 2 = topic name, 3 = error message
JOBS_QMGR_CANCEL_TOPIC_CONSUMER=JOBS_QMGR_CANCEL_TOPIC_CONSUMER Failed to cancel reading topic {2} on channel {0} with consumer tag {1}: {3}

    # 0 = tenant id, 1 = sql message
JOBS_TENANT_FAILED_QUERY=JOBS_TENANT_FAILED_QUERY Unable to query tenant {0}: {1}
    # 0 = tenant id, 1 = sql message
JOBS_TENANT_NOT_FOUND_FOR_QUEUE=JOBS_TENANT_NOT_FOUND_FOR_QUEUE Unable to check existence of tenant {0}. Skipping queue definition refresh for this tenant.
    # 0 = tenant id, 1 = job uuid, 2 = error message 
JOBS_TENANT_NO_BASE_URL=JOBS_TENANT_NO_BASE_URL No base url found for tenant {0} while processing job {1}: {2}

# ---------------- Job Action messages
    # 0 = user, 1 = action, 2 = job uuid
JOBS_JOB_ACTION_NOT_AUTHORIZED=JOBS_JOB_ACTION_NOT_AUTHORIZED Requestor {0} is not authorized to apply {1} action to job {2}.  
    # 0 = job uuid, 1 = error msg
JOBS_JOBRESUBMIT_NOT_FOUND=JOBS_JOBRESUBMIT_NOT_FOUND Job {0} not found in resubmission cataloge : {1}
    # 0 = job uuid, 1 = error msg
JOBS_JOBRESUBMIT_FAILED_PERSIST=JOBS_JOBRESUBMIT_FAILED_PERSIST Job {0} not persisted in resubmission catalog : {1}
    # 0 = job uuid, 1 = job status
JOBS_JOB_INVALID_RESUBMIT_STATE=JOBS_JOB_INVALID_RESUBMIT_STATE Job {0} cannot be resubmitted at this time because \
it is in the {0} state; resubmission is only possible on jobs that have progressed beyond PENDING.  

    # 0 = system id, 1 = tenant id
JOBS_SYSTEM_NOT_FOUND=JOBS_SYSTEM_NOT_FOUND System {0} not found for tenant {1}.
    # 0 = system id, 1 = tenant id, 2 = sql message
JOBS_SYSTEM_QRY_FAILURE=JOBS_SYSTEM_QRY_FAILURE Unable to query system {0} not found for tenant {1}: {2}
    # 0 = job uuid, 1 = input uri, 2 = error message 
JOBS_GET_INPUT_SYSTEM_ERROR=JOBS_GET_INPUT_SYSTEM_ERROR Job {0} unable to access system for input {1}: {2} 

    # 0 = app unique name, 1 = tenant id
JOBS_APP_UUID_NOT_FOUND=JOBS_APP_UUID_NOT_FOUND Application {0} not found for tenant {1}.

    # 0 = user name, 1 = job uuid
JOBS_PEM_OUTPUT_FOLDER=JOBS_PEM_OUTPUT_FOLDER User {0} running job {1} does not have permission to read the job's output folder.
    # 0 = user name, 1 = job uuid, 2 = path, 3 = system id
JOBS_PEM_REMOTE_PATH=JOBS_PEM_REMOTE_PATH User {0} running job {1} does not have permission to read "{2}" on system {3}.
    # 0 = job uuid, 1 = path, 2 = host
JOBS_DIR_NOT_ALLOWED=JOBS_DIR_NOT_ALLOWED Job {0} expected path "{1}" on host {2} to be a file not a directory.

# ---------------- Job Worker
    # 0 = error message
JOBS_WORKER_START_ERROR=JOBS_WORKER_START_ERROR Job worker failed to start: {0}
    # 0 = number of workers, 1 = minimum, 2 = maximum
JOBS_WORKER_NUMBER_WORKERS=JOBS_WORKER_NUMBER_WORKERS The number of workers {0} must be between {1} and {2}. 
    # 0 = parm name, 1 = maximum length
JOBS_WORKER_PARM_LENGTH=JOBS_WORKER_PARM_LENGTH The {0} parameter cannot contain more than {1} characters. 
    # 0 = parm name, 2 = parm value
JOBS_WORKER_INVALID_CHAR=JOBS_WORKER_INVALID_CHAR The {0} parameter contains non-alphanumeric characters other than "._-"; {1}
    # 0 = worker name
JOBS_WORKER_SHUTDOWN_INTERRUPT=JOBS_WORKER_SHUTDOWN_INTERRUPT JobWorker {0} shutting down due to an interrupt.
    # 0 = worker name
JOBS_WORKER_SHUTDOWN_SIGNAL=JOBS_WORKER_SHUTDOWN_SIGNAL JobWorker {0} shutting down due to a signal.
    # 0 = thread name
JOBS_WORKER_SIGNALING_SHUTDOWN=JOBS_WORKER_SIGNALING_SHUTDOWN Thread {0} signaling shutdown.
    # 0 = worker name, 1 = worker uuid
JOBS_WORKER_TERMINATING=JOBS_WORKER_TERMINATING Terminating JobWorker {0} ({1}).
    # 0 = worker name, 1 = channel number, 2 = error message
JOBS_WORKER_CHANNEL_PREFETCH_ERROR=JOBS_WORKER_CHANNEL_PREFETCH_ERROR JobWorker {0} unable to set prefetch number on channel {1}: {2}
    # 0 = worker name, 1 = queue name, 2 = error message
JOBS_WORKER_CHANNEL_INIT_ERROR=JOBS_WORKER_CHANNEL_INIT_ERROR JobWorker {0} unable to initialize a channel to read queue {1}: {2}
    # 0 = worker name, 1 = queue name, 2 = processor name, 3 = job uuid , 4 = error message
JOBS_WORKER_PROCESSING_ERROR=JOBS_WORKER_PROCESSING_ERROR An exception occurred on JobWorker {0} on queue {1} running {2} while processing job {3}: {4}
    # 0 = message type, 1 = processor name
JOBS_WORKER_INVALD_MSG_TYPE=JOBS_WORKER_INVALD_MSG_TYPE An invalid message type of {0} was received by {1}.
    # 0 = processor name, 1 = message contents, 2 = error message
JOBS_WORKER_MSG_PROCESSING_ERROR=JOBS_WORKER_MSG_PROCESSING_ERROR {0} could not process message:\n{1}\n{2}.
    # 0 = worker name
JOBS_WORKER_THREADLOCAL_CLONE_ERROR=JOBS_WORKER_THREADLOCAL_CLONE_ERROR Unable to clone the threadlocal context for jobs worker {0}.
    # 0 = worker name, 1 = cmd text
JOBS_WORKER_CMD_RECEIVED=JOBS_WORKER_CMD_RECEIVED Command received by {0}:\n{1}
    # 0 = worker name, 1 = command enum, 2 = intended worker id
JOBS_WORKER_IGNORE_CMD=JOBS_WORKER_IGNORE_CMD Worker {0} ignoring {1} command intended for worker {2}.
    # 0 = worker name, 1 = job uuid, 2 = tenant id
JOBS_WORKER_JOB_UPDATE_ERROR=JOBS_WORKER_JOB_UPDATE_ERROR Worker {0} unable to update job {1}. Possible zombie job in tenant {2}.
    # 0 = worker name, 1 = job uuid, 2 = tenant id
JOBS_WORKER_ZOMBIE_ERROR=JOBS_WORKER_ZOMBIE_ERROR Job termination failed, zombie job {1} created by {0} in tenant {2}.

    # 0 = thread name, 1 = thread id, 2 = job worker name, 3 = queue name
JOBS_THREAD_STARTING=JOBS_THREAD_STARTING Thread {0}:{1} in JobWorker {2} starting to read queue {3}.
    # 0 = thread name, 1 = thread id, 2 = job worker name, 3 = queue name
JOBS_THREAD_STOPPING=JOBS_THREAD_STOPPING Thread {0}:{1} in JobWorker {2} has stopped reading queue {3}.
    # 0 = thread name, 1 = thread id, 2 = job worker name, 3 = queue name
JOBS_THREAD_INTERRUPTED=JOBS_THREAD_INTERRUPTED Interrupted thread {0}:{1} in JobWorker {2} has stopped reading queue {3}.
    # 0 = thread name, 1 = thread id, 2 = job worker name, 3 = queue name
JOBS_THREAD_CONSUMER_INTERRUPTED=JOBS_THREAD_CONSUMER_INTERRUPTED Interrupted consumer thread {0}:{1} in JobWorker {2} has stopped reading queue {3}.
    # 0 = thread name, 1 = thread id, 2 = job worker name, 3 = queue name, 4 = error message
JOBS_THREAD_CONSUMER_START_ERROR=JOBS_THREAD_CONSUMER_START_ERROR Unable to start consumer for thread {0}:{1} in JobWorker {2} on queue {3}: {4}

    # 0 = reader name, 1 = topic name, 2 = binding key
JOBS_READER_STARTED=JOBS_READER_STARTED {0} is reading queue/topic "{1}" using binding key "{2}".
    # 0 = reader name, 1 = topic name, 2 = binding key
JOBS_READER_STOPPED=JOBS_READER_STOPPED {0} stopped reading queue/topic "{1}" using binding key "{2}".
    # 0 = event type, 1 = topic name
JOBS_EVENT_POST_ERROR=JOBS_EVENT_POST_ERROR Unable to post event of type {0} to topic "{1}".

    # 0 = job uuid, 1 = system name
JOBS_SYSTEM_NOT_AVAILABLE=JOBS_SYSTEM_NOT_AVAILABLE Job {0} detected that system {1} is unavailable.
    # 0 = job uuid, 1 = system name
JOBS_SYSTEM_NOT_UP=JOBS_SYSTEM_NOT_UP Job {0} detected that system {1} is currently not up. The job will block until the system becomes active.
    # 0 = job uuid, 1 = app name
JOBS_APP_NOT_AVAILABLE=JOBS_APP_NOT_AVAILABLE Job {0} detected that application {1} is unavailable.

    # 0 = tenant id, 1 = exec system id,  2 = job owner, 3 = remote queue, 4 = error message 
JOBS_COUNT_ACTIVE_SYSTEM_JOBS=JOBS_COUNT_ACTIVE_SYSTEM_JOBS Unable to count the number of active job on system {1} in tenant {0} with owner = {2} and remote queue = {3}: {4}
    # 0 = job uuid, 1 = tenant id, 2 = system id, 3 = maximum number of system db.migration.db.migration.jobs
JOBS_QUOTA_MAX_JOBS=JOBS_QUOTA_MAX_JOBS The job quota of {3} on system {2} has been filled. Job {0} in tenant {1} will be blocked until resources become available.
    # 0 = job uuid, 1 = tenant id, 2 = system id, 3 = maximum number of system db.migration.db.migration.jobs, 4 = job owner
JOBS_QUOTA_MAX_USER_JOBS=JOBS_QUOTA_MAX_USER_JOBS The job quota of {3} on system {2} has been filled for user {4}. Job {0} in tenant {1} will be blocked until resources become available.
    # 0 = job uuid, 1 = tenant id, 2 = system id, 3 = maximum number of system db.migration.db.migration.jobs, 4 = remote queue
JOBS_QUOTA_MAX_QUEUE_JOBS=JOBS_QUOTA_MAX_QUEUE_JOBS The job quota of {3} on system {2} has been filled for remote queue {4}. Job {0} in tenant {1} will be blocked until resources become available.
    # 0 = job uuid, 1 = tenant id, 2 = system id, 3 = maximum number of system db.migration.db.migration.jobs, 4 = job owner, 5 = remote queue
JOBS_QUOTA_MAX_USER_QUEUE_JOBS=JOBS_QUOTA_MAX_USER_QUEUE_JOBS The job quota of {3} on system {2} has been filled for user {4} on remote queue {5}. Job {0} in tenant {1} will be blocked until resources become available.

    # 0 = job uuid, 1 = tenant id, 2 = system id, 3 = current system db.migration.db.migration.jobs
JOBS_CURRENT_SYSTEM_JOBS=JOBS_CURRENT_SYSTEM_JOBS There are currently {3} jobs assigned to system {2}. Job {0} in tenant {1} can proceed.
    # 0 = job uuid, 1 = tenant id, 2 = system id, 3 = current system db.migration.db.migration.jobs for user, 4 = job owner
JOBS_CURRENT_SYSTEM_USER_JOBS=JOBS_CURRENT_SYSTEM_USER_JOBS There are currently {3} jobs assigned to system {2} for user {4}. Job {0} in tenant {1} can proceed.
    # 0 = job uuid, 1 = tenant id, 2 = system id, 3 = current system db.migration.db.migration.jobs for user, 4 = remote queue
JOBS_CURRENT_SYSTEM_QUEUE_JOBS=JOBS_CURRENT_SYSTEM_QUEUE_JOBS There are currently {3} jobs assigned to system {2} for remote queue {4}. Job {0} in tenant {1} can proceed.
    # 0 = job uuid, 1 = tenant id, 2 = system id, 3 = current system db.migration.db.migration.jobs for user on queue, 4 = job owner, 5 = remote queue
JOBS_CURRENT_SYSTEM_USER_QUEUE_JOBS=JOBS_CURRENT_SYSTEM_USER_QUEUE_JOBS There are currently {3} jobs assigned to system {2} for user {4} on remote queue {5}. Job {0} in tenant {1} can proceed.


# ---------------- Job Status Messages
JOBS_STATUS_FAILED_IMPROPER_RECOVERY=JOBS_STATUS_FAILED_IMPROPER_RECOVERY Failing job due to missing recovery information.
JOBS_STATUS_FAILED_UNKNOWN_CAUSE=JOBS_STATUS_FAILED_UNKNOWN_CAUSE Job failed due to unknown cause.
    # 0 = job uuid, 1 = new status
JOBS_STATUS_CHANGE_ERROR=JOBS_STATUS_CHANGE_ERROR Unable to change the status of job {0} to {1}. 
    # 0 = job uuid, 1 = new status, 2 = asynchronous command name
JOBS_STATUS_CHANGE_ON_CMD_ERROR=JOBS_STATUS_CHANGE_ON_CMD_ERROR Unable to change the status of job {0} to {1} during {2} command processing.  The command will be ignored. 
    # 0 = job uuid, 1 = current status, 2 = new status 
JOBS_STATUS_UPDATE=JOBS_STATUS_UPDATE Transitioning job {0} from status {1} to {2}.

# Informational messages that are written to the job record.  These messages
# are not written to the log, so they don't require a lot of context; the job
# record provides the context.
    # 0 = current status, 1 = new status, 2 = phase name
JOBS_STATUS_CHANGE=Transitioning from status {0} to {1} in phase {2}.
    # 0 = job uuid, 1 = user name, 2 = tenant id, 3 = error message
JOBS_NOTIFICATION_ERROR=JOBS_NOTIFICATION_ERROR Job {0} unable to process notifications for user {1} in tenant {2}: {3}
    # 0 = event name, 1 = event uuid, 2 = event creator, 3 = job uuid, 4 = error message
JOBS_CREATE_JOB_EVENT=JOBS_CREATE_JOB_EVENT Unable to save {0} event ({1}) created by {2} for job {3}: {4} 
 
# ---------------- Job Recovery Messages
    # 0 = error message
JOBS_RECOVERY_INPUT_ERROR=JOBS_RECOVERY_INPUT_ERROR Unable to create a recovery record due to bad input: {0}
    # 0 = tester type, 1 = job uuid, 2 = error message
JOBS_RECOVERY_CREATE_ERROR=JOBS_RECOVERY_CREATE_ERROR Unable to create a recovery record for tester type {0} and {1} is one of the jobs: {2}
    # 0 = job recovery id, 2 = tenant id, 3 = error message 
JOBS_RECOVERY_DELETE_ERROR=JOBS_RECOVERY_DELETE_ERROR Unable to delete job recovery record {0} in tenant {1}: {2}
    # 0 = job recovery id, 2 = tenant
JOBS_RECOVERY_DELETING_RECOVERY_RECORD=JOBS_RECOVERY_DELETING_RECOVERY_RECORD Deleting job recovery record {0} in tenant {1}.
    # 0 = tenant id, 1 = tester hash, 2 = error message
JOBS_RECOVERY_SELECT_ERROR=JOBS_RECOVERY_SELECT_ERROR Unable to retrieve a recovery record for tenant {0} with tester hash {1}: {2}
    # 0 = recovery record id, 1 = error message
JOBS_RECOVERY_UPDATE_ERROR=JOBS_RECOVERY_UPDATE_ERROR Unable to update recovery record {0}: {1}
    # 0 = tenant id, 1 = condition code, 2 = error message
JOBS_RECOVERY_INSERT_ERROR=JOBS_RECOVERY_INSERT_ERROR Unable to insert recovery record with condition {1} for tenant {0}: {2}
    # 0 = job uuid
JOBS_RECOVERY_NULL_RECOVERY_RECORD=JOBS_RECOVERY_NULL_RECOVERY_RECORD Null recovery record associated with blocked job {0}.
    # 0 = tenant id, 1 = condition code, 2 = tester hash
JOBS_RECOVERY_ID_ERROR=JOBS_RECOVERY_ID_ERROR Unable to retrieve ID for new recovery record with condition {1} for tenant {0} with hash {2}. 
    # 0 = tenant id, 1 = condition code, 2 = tester hash, 3 = recovery id
JOBS_BAD_RECOVERY_ID=JOBS_BAD_RECOVERY_ID Retrieved invalid recovery id {3} for new recovery record with condition {1} for tenant {0} with hash {2}. 
    # 0 = tenant id, 1 = condition code, 2 = tester hash, 3 = recovery id, 4 = new or existing recovery object
JOBS_BAD_RECOVERY_ID_ASSIGNMENT=JOBS_BAD_RECOVERY_ID_ASSIGNMENT Retrieved invalid recovery id {3} for {4} recovery record with condition {1} for tenant {0} with hash {2}. 
    # 0 = tenant id, 1 = condition code, 2 = tester hash, 3 = recovery id
JOBS_RECOVERY_ID_GENERATED=JOBS_RECOVERY_ID_GENERATED Generated recovery id {3} for new recovery record with condition {1} for tenant {0} with hash {2}. 
    # 0 = thread name, 1 = thread id, 2 = recovery process name, 3 = tenant id
JOBS_RECOVERY_THREAD_INTERRUPTED=JOBS_RECOVERY_THREAD_INTERRUPTED Interrupted thread {0}:{1} in process {2} has stopped reading recovery messages for tenant {3}.
    # 0 = thread name
JOBS_RECOVERY_SIGNALING_SHUTDOWN=JOBS_RECOVERY_SIGNALING_SHUTDOWN Thread {0} signaling shutdown.
    # 0 = thread name, 1 = thread id, 2 = recovery name, 3 = queue name
JOBS_RECOVERY_THREAD_STARTING=JOBS_RECOVERY_THREAD_STARTING Recovery thread {0}:{1} recovery reader {2} starting to receive input from queue {3}.
    # 0 = thread name, 1 = thread id, 2 = recovery name, 3 = queue name
JOBS_RECOVERY_THREAD_STOPPING=JOBS_RECOVERY_THREAD_STOPPING Recovery thread {0}:{1} recovery reader {2} stopped receiving input from queue {3}.
    # 0 = thread name, 1 = thread id, 2 = recovery name, 3 = job uuid
JOBS_RECOVERY_CANCEL_THREAD_STARTING=JOBS_RECOVERY_CANCEL_THREAD_STARTING Recovery cancel thread {0}:{1} recovery reader {2} starting to service cancel request for job {3}.
    # 0 = thread name, 1 = thread id, 2 = recovery name, 3 = job uuid, 4 = cancel result
JOBS_RECOVERY_CANCEL_THREAD_STOPPING=JOBS_RECOVERY_CANCEL_THREAD_STOPPING Recovery cancel thread {0}:{1} recovery reader {2} stopped after servicing cancel request for job {3}. Job recovery was cancelled: {4}.
    # 0 = thread name, 1 = thread id, 2 = recovery name, 3 = job uuid, 4 = error message
JOBS_RECOVERY_CANCEL_THREAD_EXCEPTION=JOBS_RECOVERY_CANCEL_THREAD_EXCEPTION Recovery cancel thread {0}:{1} recovery reader {2} terminating cancel request for job {3}: {4}
    # 0 = recovery reader name, 1 = tenant id
JOBS_RECOVERY_INIT_MGR_ERROR=JOBS_RECOVERY_INIT_MGR_ERROR Unable to initialize recovery manager {0} for tenant {1}.
    # 0 = tenant id, 1 = error message
JOBS_RECOVERY_SELECT_ALL_ERROR=JOBS_RECOVERY_SELECT_ALL_ERROR Unable to retrieve recovery jobs for tenant {0}: {1}
    # 0 = error message
JOBS_RECOVERY_INTERNAL_QUEUE_ERROR=JOBS_RECOVERY_INTERNAL_QUEUE_ERROR Unable to queue recovery message to internal queue: {0}
    # 0 = table name, 1 = tenant id, 2 = error message
JOBS_RECOVERY_DB_QUERY_ERROR=JOBS_RECOVERY_DB_QUERY_ERROR Unable to query the job {0} table for tenant {1}: {2}
    # 0 = recovery id, 1 = tenant id, 2 = error message
JOBS_RECOVERY_SELECT_BLOCKED_ERROR=JOBS_RECOVERY_SELECT_BLOCKED_ERROR Unable to query the blocked jobs associated with recovery record id {0} in tenant {1}: {2}
    # 0 = job uuid, 1 = tenant id, 2 = job owner, 3 = error message
JOBS_PUT_IN_RECOVERY_ERROR=JOBS_PUT_IN_RECOVERY_ERROR Unable to put job {0} in tenant {1} for user {2} into recovery: {3}
    # 0 = job uuid, 1 = tenant id, 2 = recovery id, 3 = condition code
JOBS_RECOVERY_DUPLICATE_JOB=JOBS_RECOVERY_DUPLICATE_JOB Job {0} in tenant {1} already in recovery and cannot be added using recovery record {2} with condition code {3}.
    # 0 = recovery job id, 1 = tenant id, 2 = blocked job uuids, 3 = error message
JOBS_RECOVERY_INVALID_JOB=JOBS_RECOVERY_INVALID_JOB Recovery job {0} in tenant {1} aborted for blocked jobs [{2}]: {3}
    # 0 = recovery job id, 1 = tenant id, 2 = blocked job uuids, 3 = error message
JOBS_RECOVERY_DELETE_JOB=JOBS_RECOVERY_DELETE_JOB Unable to delete recovery job {0} in tenant {1} for blocked jobs [{2}]: {3}
    # 0 = recovery job id, 1 = job uuid, 2 = new status
JOBS_RECOVERY_RESUBMIT_JOB=JOBS_RECOVERY_RESUBMIT_JOB Using job recovery record {0} to resubmit blocked job {1} with new status {2}.
    # 0 = recovery job id, 1 = job uuid, 2 = error message
JOBS_RECOVERY_RESUBMIT_JOB_ERROR=JOBS_RECOVERY_RESUBMIT_JOB_ERROR Job recovery record {0} failed to resubmit job {1}: {2} 
    # 0 = job uuid, 1 = tenant id, 2 = job owner, 3 = system id
JOBS_RECOVER_STORAGE_SYSTEM=JOBS_RECOVER_STORAGE_SYSTEM Job {0} going into recovery mode in tenant {1} for user {2} due to inaccessible remote storage system "{3}". 
    # 0 = recovery job id, 1 = job uuid, 2 = error message
JOBS_RECOVERY_CANCEL_JOB_ERROR=JOBS_RECOVERY_CANCEL_JOB_ERROR Job recovery record {0} failed to cancel recovery for job {1}: {2}
    # 0 = job uuid
JOBS_RECOVERY_JOB_NOT_FOUND=JOBS_RECOVERY_JOB_NOT_FOUND Job {0} not in recovery.
    # 0 = job uuid, 1 = error message
JOBS_RECOVERY_DELETE_BLOCKED_JOB=JOBS_RECOVERY_DELETE_BLOCKED_JOB Unable to delete job {0} from blocked job table: {1}
    # 0 = job uuid
JOBS_RECOVERY_DELETING_BLOCKED_JOB=JOBS_RECOVERY_DELETING_BLOCKED_JOB Deleting blocked job {0} from blocked job table.
    # 0 = recovery job id, 1 = tenant id, 2 = blocking condition, 3 = policy name, 4 = tester name, 5 = number of attempts, 6 = expiry reason, 7 = aborted job uuids  
JOBS_RECOVERY_EXPIRED=JOBS_RECOVERY_EXPIRED Job recovery record {0} in tenant {1} expired because {6} while servicing condition {2} under policy {3} and tester {4}. The final number of attempts was {5}. These jobs will be aborted: [{7}].  
    # 0 = recovery job id, 1 = number of attempts, 2 = next attempt timestamp, 3 = error message
JOBS_RECOVERY_UPDATE_ATTEMPTS=JOBS_RECOVERY_UPDATE_ATTEMPTS Unable to update job recovery record {0} with number of attempts = {1} and next attempt time {2}: {3}
    # 0 = recovery job id, 1 = tenant id
JOBS_RECOVERY_INGORE_UPDATE_ERROR=JOBS_RECOVERY_INGORE_UPDATE_ERROR Ignoring update error in job recovery record {0} in tenant {1}. Continuing with recovery.
    # 0 = job uuid, 1 = job status
JOBS_RECOVERY_NOT_BLOCKED=JOBS_RECOVERY_NOT_BLOCKED Job {0} cannot be recovered because it is in {1} state.
    # 0 = recovery job id, 1 = parm name, 2 = parm value, 3 = error message
JOB_RECOVERY_BAD_POLICY_PARM=JOB_RECOVERY_BAD_POLICY_PARM Job recovery record {0} is configured with the an invalid {1} policy parameter value "{2}": {3}
    # 0 = tester type, 1 = recovery record id, 2 = tenant id
JOBS_RECOVERY_UNKNOWN_POLICYTYPE=JOBS_RECOVERY_UNKNOWN_POLICYTYPE Unknown policy type {0} specified in recovery record {1} in tenant {2}.
    # 0 = tester type, 1 = recovery record id, 2 = tenant id
JOBS_RECOVERY_UNKNOWN_TESTERTYPE=JOBS_RECOVERY_UNKNOWN_TESTERTYPE Unknown tester type {0} specified in recovery record {1} in tenant {2}.
    # 0 = recovery record id, 1 = tester type
JOBS_RECOVERY_INVALID_TESTER_TYPE=JOBS_RECOVERY_INVALID_TESTER_TYPE Job recovery record {0} specified invalid recovery tester type "{1}".
    # 0 = recovery record id, 1 = failing dao, 2 = error message
JOBS_RECOVER_DB_ACCESS=JOBS_RECOVER_DB_ACCESS Job recovery record {0} failed to execute an operation on {1}: {2}
    # 0 = recovery record id, 1 = tenant id, 2 = system id, 3 = user, 4 = remote queue, 5 = error message
JOBS_RECOVER_QUOTA_TEST_ERROR=JOBS_RECOVER_QUOTA_TEST_ERROR Job recovery record {0} quota testing failed for user {3} in tenant {1} for system {2} and remote queue {4}: {5}
    # 0 = number of db.migration.db.migration.jobs, 1 = recovery record id, 2 = tenant id
JOBS_RECOVERY_FAILING_ALL_BLOCKED_JOBS=JOBS_RECOVERY_FAILING_ALL_BLOCKED_JOBS Failing {0} blocked jobs in recovery record {1} in tenant {2}.
    # 0 = job uuid
JOBS_RECOVERY_FAILING_JOBS=JOBS_RECOVERY_FAILING_JOBS Failing blocked job {0}.
    # 0 = resubmit count, 1 = total blocked count, 2 = recovery record id, 3 = tenant id
JOBS_RECOVERY_RESUBMIT_COUNT=JOBS_RECOVERY_RESUBMIT_COUNT Resubmitting {0} jobs out of a total of {1} jobs blocked in recovery record {2} for tenant {3}.

    # 0 = recovery queue name, 1 = tenant id, 2 = error message
JOBS_READER_FATAL_DB_ERROR=JOBS_READER_FATAL_DB_ERROR The reader for queue "{0}" in tenant "{1}" is shutting down due to a database error: {2}
    # 0 = recovery queue name, 1 = tenant id, 2 = error message
JOBS_READER_FATAL_BROKER_ERROR=JOBS_READER_FATAL_DB_ERROR The reader for queue "{0}" in tenant "{1}" is shutting down due to a queue broker error: {2}
    # 0 = reader name, 1 = tenant id, 2 = error message
JOBS_RECOVERY_RUNTIME_ERROR=JOBS_RECOVERY_RUNTIME_ERROR Shutting down recovery reader {0} in tenant {1}: {2} 

# ---------------- Job Blocked Messages
    # 0 = job uuid, 1 = recovery id, 2 = error message
JOBS_CREATE_BLOCKED_ERROR=JOBS_CREATE_BLOCKED_ERROR Unable to associate blocked record for job {0} with recovery id {1}: {2} 
    # 0 = job uuid, 1 = error message
JOBS_GET_BLOCKED_ERROR=JOBS_GET_BLOCKED_ERROR Unable to retrieve blocked job {0}: {1}
    # 0 = job uuid, 1 = new recoveryId, 2 = new created, 3 = new status, 4= new msg, 5 = old recoveryId, 6 = old created, 7 = old status, 8 = old msg, 9 = error msg
JOBS_DUPLICATE_BLOCKED_ERROR=JOBS_DUPLICATE_BLOCKED_ERROR Attempt to insert duplicate blocked record for job {0} \
\n* new record: recoveryId={1}, created={2}, success={3}, msg={4} \
\n* old record: recoveryId={5}, created={6}, success={7}, msg={8} \n* {9}
    # 0 = job uuid, 1 = new recoveryId, 2 = new created, 3 = new status, 4= new msg, 5 = error msg
JOBS_DUPLICATE_BLOCKED_WARN=JOBS_DUPLICATE_BLOCKED_WARN Attempt to insert duplicate blocked record for job {0} \
\n* attempted record: recoveryId={1}, created={2}, success={3}, msg={4}\n* {5}

# ---------------- Job State Machine Messages
    # 0 = error message 
JOBS_STATE_RETRY_ERROR=JOBS_STATE_RETRY_ERROR An attempt to retry an FSM transition occurred: {0}
    # 0 = state name, 1 = event
JOBS_STATE_ILLEGAL_TRANSITION=JOBS_STATE_ILLEGAL_TRANSITION No transition exists from state {0} on event {1}.
    # 0 = job uuid, 1 = current state, 2 = attempted state
JOBS_STATE_NO_TRANSITION=JOBS_STATE_NO_TRANSITION Job {0} attempted an illegal state transition from {1} to {2}.
    # 0 method name, 1 = unknow state
JOBS_UNKNOWN_STATE=JOBS_UNKNOWN_STATE {0} encountered unknown state {1}.
                        
# ---------------- Job Systems Messages
    # 0 = appid, 1 = tenant id, 2 = job uuid 3 = error message 
JOBS_APP_RETRIEVAL_ERROR=JOBS_APP_RETRIEVAL_ERROR Unable to retrieve application {0} for job {2} in tenant {1}: {3}
    # 0 = app uuid, 1 = job uuid, 2 = administrator name, 3 = administrator email, 4 = error message
JOBS_APP_REPORTING_ERROR=JOBS_APP_REPORTING_ERROR Unable to send email to {2} at {3} about application {0} problem when processing job {1}: {4}
    # 0 = appid, 1 = tenant id
JOBS_APP_NOT_FOUND=JOBS_APP_NOT_FOUND Application {0} not found for tenant {1}.
    # 0 = appid, 1 = job uuid, 2 = expected path
JOBS_DEPLOY_PATH_NOT_FOUND=JOBS_DEPLOY_PATH_NOT_FOUND Deployment path for application {0} in job {1} not found in expected location: {2}.
    # 0 = exec system id, 1 = tenant id, 2 = job uuid, 3 = error message 
JOBS_EXEC_SYSTEM_RETRIEVAL_ERROR=JOBS_EXEC_SYSTEM_RETRIEVAL_ERROR Unable to retrieve execution system {0} for tenant {1} while processing job {2}: {3}
    # 0 = exec system id, 1 = tenant id, 2 = job uuid, 3 = error message 
JOBS_EXEC_SYSTEM_RETRIEVAL_FOR_JOB_ERROR=JOBS_EXEC_SYSTEM_RETRIEVAL_FOR_JOB_ERROR Unable to retrieve execution system {0} for tenant {1} in job {2}: {3}
    # 0 = exec system id, 1 = tenant id
JOBS_EXEC_SYSTEM_NOT_FOUND=JOBS_EXEC_SYSTEM_NOT_FOUND Execution system {0} not found for tenant {1}.
    # 0 = exec system id, 1 = tenant id, 2 = job uuid, 3 = error message 
JOBS_STORAGE_SYSTEM_RETRIEVAL_ERROR=JOBS_STORAGE_SYSTEM_RETRIEVAL_ERROR Unable to retrieve storage system {0} for tenant {1} while processing job {2}: {3}
    # 0 = exec system id, 1 = tenant id, 2 = job uuid, 3 = error message 
JOBS_STORAGE_SYSTEM_RETRIEVAL_FOR_JOB_ERROR=JOBS_STORAGE_SYSTEM_RETRIEVAL_FOR_JOB_ERROR Unable to retrieve storage system {0} for tenant {1} in job {2}: {3}
    # 0 = tenant id, 1 = error message 
JOBS_TENANT_RETRIEVAL_ERROR=JOBS_TENANT_RETRIEVAL_ERROR Unable to retrieve tenant {0}: {1}
    # 0 = tenant id
JOBS_TENANT_NOT_FOUND=JOBS_TENANT_NOT_FOUND Tenant {0} not found.
    # 0 = exec system db id, 1 = sql error msg
JOBS_QUEUE_NAME_RETRIEVAL_ERROR=JOBS_QUEUE_NAME_RETRIEVAL_ERROR Unable to retrieve batch queue names for execution system {0}: {1}
    # 0 = batchqueue name, 1 = execution system name, 2 = job uuid
JOBS_UNKNOWN_REMOTE_QUEUE=JOBS_UNKNOWN_REMOTE_QUEUE Queue {0} not found on execution system {1} for job {2}.
    # 0 = job uuid, 1 = app name, 2 = execution system name
JOBS_NO_REMOTE_QUEUE=JOBS_NO_REMOTE_QUEUE No remote queue selected for job {0} running application {1} on execution system {2}.
    # 0 = system id, 1 = job uuid
JOBS_ARCHIVE_SYSTEM_RETRIEVAL=JOBS_ARCHIVE_SYSTEM_RETRIEVAL Unable to retrieve archive system ({0}) for job {1}.
    # 0 = job uuid, 1 = job archive system id, 2 = context archive system id 
JOBS_INCONSISTENT_ARCHIVE_SYSTEM_INFO=JOBS_INCONSISTENT_ARCHIVE_SYSTEM_INFO Job {0} has archive system {1} assigned but the retrieved system is {2}.
    # 0 = job uuid, 1 = job archive system id
JOBS_NO_ARCHIVE_SYSTEM=JOBS_NO_ARCHIVE_SYSTEM No default archive system could be retrieved for job {0} with assigned archive system id {1}.
    # 0 = job uuid, 1 = tenant id
JOBS_ARCHIVE_SYSTEM_ASSIGNMENT=JOBS_ARCHIVE_SYSTEM_ASSIGNMENT Unable to assign archive system for job {0} in tenant {1}.
    # 0 = job uuid, 1 = archive path, 2 = archive system, 3 = error message
JOBS_ARCHIVE_PATH_ERROR=JOBS_ARCHIVE_PATH_ERROR Unable to access or create archive path "{1}" on system {2} for job {0}: {3}
    # 0 = system name, 1 = remote host, 2 = logical file id, 3 = user name, 4 = job uuid, 5 = error message
JOBS_PEM_MGR_CREATE=JOBS_PEM_MGR_CREATE Unable to create permission manager for system {0} on host {1} for user {3} while processing logical file {2} for job {4}: {5}
    # 0 = remote path, 1 = logical file id, 2 = host, 3 = job uuid, 4 = user name, 5 = error message
JOBS_REMOTE_PATH_NOT_FOUND=JOBS_REMOTE_PATH_NOT_FOUND Remote path "{0}" associated with logical file {1} not found on host {2} while processing job {3} for user {4}: {5}
    # 0 = job uuid, 1 = operation name, 2 = path, 3 = user name, 4 = tenant id, 5 = error message
JOBS_REMOTE_PATH_ERROR=JOBS_REMOTE_PATH_ERROR Job {0} unable to perform "{1}" operation on remote path "{2}" for user {3} in tenant {4}: {5}
    # 0 = source file, 1 = source host, 2 = dest file, 3 = dest host, 4 = job uuid, 5 = error message 
JOBS_TRANSFER_INTERRUPTED=JOBS_TRANSFER_INTERRUPTED Transfer of "{0}" from host {1} to "{2}" from host {3} for job {4} was interrupted: {5}
    # 0 = source file, 1 = source host, 2 = dest file, 3 = dest host, 4 = job uuid, 5 = error message
JOBS_REMOTE_COPY_ERROR=JOBS_REMOTE_COPY_ERROR I/O error on copy of "{0}" from host {1} to "{2}" from host {3} for job {4}: {5}
    # 0 = file path, 1 = job uuid, 2 = tenant id
JOBS_FILE_NOT_FOUND=JOBS_FILE_NOT_FOUND File {0} not found while processing job {1} in tenant {2}.
     # 0 = file path, 1 = job uuid, 2 = tenant id, 3 = error message
JOBS_FILE_ACCESS_ERROR=JOBS_FILE_ACCESS_ERROR An error occurred accessing file {0} while processing job {1} in tenant {2}: {3}
    # 0 = job uuid, 1 = inputs | parameters, 2 = error message
JOBS_RUNTIME_JSON_PARSE_ERROR=JOBS_RUNTIME_JSON_PARSE_ERROR Job {0} experienced a JSON parse exception when parsing {1}: {2}
    # 0 = job uuid, 1 = input key, 2 = error message
JOBS_RUNTIME_INPUT_SUBSTITUTION_ERROR=JOBS_RUNTIME_INPUT_SUBSTITUTION_ERROR Job {0} could not substitute input value {1} into input string: {2}
    # 0 = job uuid, 1 = error message
JOBS_RUNTIME_MACRO_RESOLUTION_ERROR=JOBS_RUNTIME_MACRO_RESOLUTION_ERROR Job {0} could not resolve the execution script macros: {1}
    # 0 = job uuid, 1 = exec system id, 2 = exec system type, 3 = error message
JOBS_GET_LAUNCHER_ERROR=JOBS_GET_LAUNCHER_ERROR Unable to get a launcher for job {0} with execution system {1} of type {2}: {3}
    # 0 = job uuid, 1 = exec system id, 2 = job owner, 3 = tenant id, 4 = error message
JOBS_LAUNCH_FAILURE=JOBS_LAUNCH_FAILURE Job {0} failed to launch on system {1} for user {2} in tenant {3}: {4}
    # 0 = job uuid, 2 = tenant id, 3 = system id
JOBS_GET_END_TIME=JOBS_GET_END_TIME Fetching completion time for job {0} in tenant {1} running on system {2}.
    # 0 = execution type, 1 = job uuid, 2 = exec system
JOBS_UNSUPPORTED_EXEC_TYPE=JOBS_UNSUPPORTED_EXEC_TYPE Unsupported execution type {0} was encountered while processing job {1} on system {2}.
    # 0 = system id, 1 = tenant id, 2 = job owner, 3 = job uuid
JOBS_USER_DEFAULT_ARCHIVE_SYSTEM_UNAVAILABLE=JOBS_USER_DEFAULT_ARCHIVE_SYSTEM_UNAVAILABLE User {2}'s default archive system {0} in tenant {1} not available for job {3}. Another system will be chosen.   

    # 0 = job uuid, 1 = exec system id, 2 = remote queue, 3 = max nodes, 4 = requested nodes
JOBS_SYSQ_SKIP_MAX_NODES=JOBS_SYSQ_SKIP_MAX_NODES Removing candidate queue {2} on system {1} from job {0}: Maximum nodes ({3}) is less than requested nodes ({4}). 
    # 0 = job uuid, 1 = exec system id, 2 = remote queue, 3 = max procs, 4 = requested procs
JOBS_SYSQ_SKIP_MAX_PROCS=JOBS_SYSQ_SKIP_MAX_PROCS Removing candidate queue {2} on system {1} from job {0}: Maximum processors ({3}) is less than requested processors ({4}). 
    # 0 = job uuid, 1 = exec system id, 2 = remote queue, 3 = max memory per node, 4 = requested memory per node
JOBS_SYSQ_SKIP_MAX_MEM=JOBS_SYSQ_SKIP_MAX_MEM Removing candidate queue {2} on system {1} from job {0}: Maximum memory per node ({3}GB) is less than requested memory ({4}GB).
    # 0 = job uuid, 1 = exec system id, 2 = remote queue, 3 = max runtime hours, 4 = requested runtime hours
JOBS_SYSQ_SKIP_MAX_HOURS=JOBS_SYSQ_SKIP_MAX_HOURS Removing candidate queue {2} on system {1} from job {0}: Maximum runtime hours ({3}) is less than requested hours ({4}).

    # 0 = job uuid, 1 = remote host, 2 = remote port, 3 = monitor command 
JOBS_MONITOR_COMMAND=JOBS_MONITOR_COMMAND Monitoring job {0} on host {1}:{2} by issuing command: {3}
    # 0 = job uuid, 1 = remote host, 2 = remote port, 3 = monitor command, 4 = error message
JOBS_MONITOR_COMMAND_ERROR=JOBS_MONITOR_COMMAND_ERROR Monitoring command failure for job {0} on host {1}:{2} ({3}): {4}
    # 0 = job uuid
JOBS_MONITOR_NO_REMOTE_JOB_ID=JOBS_MONITOR_NO_REMOTE_JOB_ID Unable to monitor job {0} because it has no remote job id.
    # 0 = job uuid, 1 = remote host, 2 = remote port, 3 = monitor command
JOBS_MONITOR_EMPTY_RESPONSE=JOBS_MONITOR_EMPTY_RESPONSE An empty response was returned when monitoring job {0} on host {1}:{2} using command: {3}
    # 0 = job uuid, 1 = remote or failed, 2 = error message
JOBS_MONITOR_COUNTER_ERROR=JOBS_MONITOR_COUNTER_ERROR Job {0} update to {1}_status_check failed: {2}
    # 0 = job uuid, 1 = exec system id, 2 = execution type, 3 = scheduler type
JOBS_MONITOR_NO_RESPONSE_PARSER=JOBS_MONITOR_NO_RESPONSE_PARSER Unable to determine monitor response parser for job {0} running on system {1} of execution type {2} and scheduler type {3}.
JOBS_MONITOR_NO_RESPONSE=JOBS_MONITOR_NO_RESPONSE Received no response to a job monitoring query.
    # 0 = parser class name, 1 = job uuid, 2 = remote job id
JOBS_MONITOR_NO_STATUS=JOBS_MONITOR_NO_STATUS {0} returned no status for remote job {2} (job {1}).
    # 0 = query response
JOBS_MONITOR_INVALID_RESPONSE=JOBS_MONITOR_INVALID_RESPONSE Invalid response to a job monitoring query: {0}  
    # 0 = job uuid, 1 = invalid pid
JOBS_MONITOR_INVALID_PID_RESPONSE=JOBS_MONITOR_INVALID_PID_RESPONSE Expected a numeric PID in response to job {0} monitoring query, not: {1}   
    # 0 = parser class name, 1 = remote job id, 2 = status, 3 = job uuid
JOBS_MONITOR_UNKNOWN_RESPONSE=JOBS_MONITOR_UNKNOWN_RESPONSE Unknown status response from {0} for job {3} (remote job {1}): {2}    
    # 0 = parser class name, 1 = remote job id, 2 = status line 
JOBS_MONITOR_UNKNOWN_FORMAT=JOBS_MONITOR_UNKNOWN_FORMAT Unknown format of status response from {0} for remote job {1}: {2}    
    # 0 = parser class name, 1 = remote job id, 2 = unrecoverable status, 3 = exit code, 4 = job uuid
JOBS_MONITOR_UNRECOVERABLE_RESPONSE=JOBS_MONITOR_UNRECOVERABLE_RESPONSE Unrecoverable status response from {0} for job {4} (remote job {1}) rc={3}, monitoring query: {2}
    # 0 = parser class name, 1 = remote job id, 2 = unrecoverable status, 3 = exit code, 4 = job uuid
JOBS_MONITOR_FAILURE_RESPONSE=JOBS_MONITOR_FAILURE_RESPONSE Failure status response from {0} for job {4} (remote job {1}) rc={3}, monitoring query: {2}
    # 0 = parser class name, 1 = job uuid, 2 = error message
JOBS_MONITOR_ABORTING=JOBS_MONITOR_ABORTING Aborting monitor {0} for job {1}: {2}
    # 0 = parser class name, 1 = job uuid, 2 = error message
JOBS_MONITOR_ABORTING_2=JOBS_MONITOR_ABORTING_2 Aborting secondary monitor {0} for job {1}: {2}
    # 0 = parser class name, 1 = job uuid, 2 = policy reason code, 3 = job outcome
JOBS_MONITOR_EARLY_TERMINATION=JOBS_MONITOR_EARLY_TERMINATION {0} terminated monitoring early for job {1} for policy reason {2}, job outcome is {3}.
    # 0 = parser class name, 1 = job uuid, 2 = remote status, 3 = job outcome  
JOBS_MONITOR_FINISHED=JOBS_MONITOR_FINISHED {0} finished monitoring job {1} with remote status equal to {2}, job outcome is {3}.  
    # 0 = parser class name, 1 = job uuid, 2 = error message
JOBS_MONITOR_DB_UPDATE=JOBS_MONITOR_DB_UPDATE {0} is unable to increment monitor counter for job {1}: {2} 
    # 0 = job uuid, 1 = policy name, 2 = error message 
JOBS_MONITOR_POLICY_CREATE=JOBS_MONITOR_POLICY_CREATE Unable to create monitoring policy {1} for job {0}: {2} 
    # 0 = job uuid, 1 = error message 
JOBS_MONITOR_CREATE=JOBS_MONITOR_CREATE Unable to create monitor for job {0}: {1} 
    # 0 = job uuid, 1 = monitor class, 2 = error message
JOBS_MONITOR_EXECUTE=JOBS_MONITOR_EXECUTE Error executing monitor {1} for job {0}: {1}
    # 0 = job uuid, 1 = monitor class
JOBS_MONITOR_INTERRUPTED=JOBS_MONITOR_INTERRUPTED Sleep interrupted in class {1} while monitoring job {0}.
    # 0 = parser class name, 1 = job uuid, 2 = remote job id, 3 = result status, 4 = monitoring output
JOBS_MONITOR_MESSAGE_HEURISTIC=JOBS_MONITOR_MESSAGE_HEURISTIC {0} guessing status {3} for remote job {2} (job {1}) after receiving monitoring output: {4}

    # 0 = job uuid, 1 = tenant id, 2 = job owner
JOBS_SKIP_ARCHIVING=JOBS_SKIP_ARCHIVING Archiving not configured for job {0} in tenant {1} for user {2}.  
    # 0 = job uuid, 1 = tenant id, 2 = job owner
JOBS_DISABLE_ARCHIVING=JOBS_DISABLE_ARCHIVING Archiving disabled for job {0} in tenant {1} for user {2} due to prior exception.
    # 0 = job uuid, 1 = tenant id, 2 = job owner, 3 = remote outcome
JOBS_ARCHIVING_BAD_REMOTE_OUTCOME=JOBS_ARCHIVING_BAD_REMOTE_OUTCOME Archiving cancelled for job {0} in tenant {1} for user {2} due to remote outcome: {3} 
    # 0 = job uuid, 1 = tenant id, 2 = job owner, 3 = remote outcome
JOBS_BAD_REMOTE_OUTCOME=JOBS_BAD_REMOTE_OUTCOME Failing job {0} in tenant {1} for user {2} after archiving due to remote outcome: {3}
    # 0 = job uuid, 1 = tenant id, 2 = job owner, 3 = error message
JOBS_SKIP_ARCHIVING_ERROR=JOBS_SKIP_ARCHIVING_ERROR Unable to determine if archiving should be skipped for job {0} in tenant {1} for user {2}: {3}  
    # 0 = job uuid, 1 = system id, 2 = archive file name
JOBS_ARCHIVE_ALL_OUTPUT=JOBS_ARCHIVE_ALL_OUTPUT No excluded filenames found for job {0} on system {1} in {2}. The entire job output directory will be archived.
    # 0 = job uuid, 1 = source host, 2 = destination host, 3 = user, 4 = error message
JOBS_ARCHIVE_COPY_ERROR=JOBS_ARCHIVE_COPY_ERROR Unable to archive job {0} due to a failure copying files from {1} to {2} for user {3}: {4} 
    # 0 = job uuid, 1 = exec system host, 2 = user, 3 = tenant id, 4 = workpath, 5 = error message
JOBS_ARCHIVE_CLEANUP=JOBS_ARCHIVE_CLEANUP Job {0} unable to clean up work directory "{4}" on host {1} for user {2} in tenant {3}: {5} 
    # 0 = job uuid, 1 = exec system host, 2 = user, 3 = tenant id, 4 = workpath, 5 = error message
JOBS_ARCHIVE_PEMS_ERROR=JOBS_ARCHIVE_PEMS_ERROR Job {0} unable change permissions in "{4}" on host {1} for user {2} in tenant {3}: {5} 
    # 0 = job uuid, 1 = user, 2 = tenant id, 3 = source url, 4 = destination url, 5 = root task uuid, 6 = error message
JOB_ARCHIVE_FAILURE=JOB_ARCHIVE_FAILURE Job {0} failed to archive its results for user {1} in tenant {2} from source "{3}" to destination "{4}" using root task {5}: {6}

    # 0 = job uuid, 1 = tenant id, 2 = system id, 3 = workpath, 4 = error message
JOBS_WORKPATH_RESOLUTION_ERROR=JOBS_WORKPATH_RESOLUTION_ERROR Unable to resolve the workpath ({3})for job {0} in tenant {1} on system {2}: {4} 
    # 0 = job uuid, 1 = workpath, 2 = host, 3 = user, 4 = error message
JOBS_WORKPATH_NOT_FOUND=JOBS_WORKPATH_NOT_FOUND Job {0} unable to find workpath "{1}" on host {2} using username {3}.
    # 0 = job uuid, 1 = workpath, 2 = host, 3 = user, 4 = error message
JOBS_WORKPATH_ERROR=JOBS_WORKPATH_ERROR Job {0} unable to access workpath "{1}" on host {2} using username {3}: {4}

    # 0 = job uuid, 1 = tenant id, 2 = system id, 3 = resolved path, 4 = error message
JOBS_GET_STARTUP_SCRIPT_ERROR=JOBS_GET_STARTUP_SCRIPT_ERROR Unable to get startup script for job {0} in tenant {1} on system {2} for path {3}: {4}
    # 0 = job uuid, 1 = tenant id, 2 = system id, 3 = resolved path, 4 = remote command, 5 = error message
JOBS_RUN_COMMAND_ERROR=JOBS_RUN_COMMAND_ERROR Failed to run command "{4}" for job {0} in tenant {1} on system {2} on path {3}: {5}
    # 0 = job uuid, 1 = tenant id, 2 = system id, 3 = resolved path, 4 = remote command, 5 = error message
JOBS_GET_REMOTE_ID_ERROR=JOBS_GET_REMOTE_ID_ERROR Failed to get remote job ID after issuing command "{4}" for job {0} in tenant {1} on system {2} on path {3}: {5}
    # 0 = job id parser name, 1 = remote command output
JOBS_JOBID_PARSER_ERROR=JOBS_JOBID_PARSER_ERROR {0} is unable to extract remote scheduler job id from remote command output: {1}
    # 0 = job id parser name, 1 = remote command output
JOBS_TORQUE_ERROR=JOBS_TORQUE_ERROR {0} is unable to extract remote Torque scheduler job id from remote command output: {1}
    # 0 = job id parser name, 1 = remote command output
JOBS_LSF_ERROR=JOBS_LSF_ERROR {0} is unable to extract remote LSF scheduler job id from remote command output: {1}
    # 0 = job id parser name, 1 = remote command output
JOBS_MOAB_ERROR=JOBS_MOAB_ERROR {0} is unable to extract remote MOAB scheduler job id from remote command output: {1}
    # 0 = job id parser name, 1 = remote command output
JOBS_PBS_ERROR=JOBS_PBS_ERROR {0} is unable to extract remote PBS scheduler job id from remote command output: {1}
    # 0 = job id parser name, 1 = remote command output
JOBS_SGE_ERROR=JOBS_SGE_ERROR {0} is unable to extract remote SGE scheduler job id from remote command output: {1}

    # 0 = job uuid, 1 = cmd message type, 2 = cmd message sender id, 3 = cmd message correlation id
JOBS_CMD_MSG_ERROR=JOBS_CMD_MSG_ERROR Job {0} received an erroneous {1} command from {2} with correlation id {3}. 
    # 0 = job uuid, 1 = cmd message type, 2 = cmd message sender id, 3 = cmd message correlation id
JOBS_CMD_MSG_RECEIVED=JOBS_CMD_MSG_RECEIVED Job {0} received a {1} command from {2} with correlation id {3}.  
    # 0 = job uuid, 1 = error message
JOBS_CMD_KILL_ERROR=JOBS_CMD_KILL_ERROR Failed to send remote kill command for job {0}: {1}  

# ---------------- Jobs Phase Processing Messages
     # 0 = job uuid, 1 = user name, 2 = tenant id, 3 = app name, 4 = error message
JOBS_STAGING_PHASE_ERROR=JOBS_STAGING_PHASE_ERROR Job {0} for user {1} in tenant {2} encountered a problem running {3} in the staging phase: {4}
     # 0 = job uuid, 1 = user name, 2 = tenant id, 3 = app name, 4 = error message
JOBS_SUBMITTING_PHASE_ERROR=JOBS_SUBMITTING_PHASE_ERROR Job {0} for user {1} in tenant {2} encountered a problem running {3} in the submitting phase: {4}
     # 0 = job uuid, 1 = user name, 2 = tenant id, 3 = app name, 4 = error message
JOBS_MONITORING_PHASE_ERROR=JOBS_MONITORING_PHASE_ERROR Job {0} for user {1} in tenant {2} encountered a problem running {3} in the monitoring phase: {4}
     # 0 = job uuid, 1 = user name, 2 = tenant id, 3 = app name, 4 = error message
JOBS_ARCHIVING_PHASE_ERROR=JOBS_ARCHIVING_PHASE_ERROR Job {0} for user {1} in tenant {2} encountered a problem running {3} in the archiving phase: {4}
    
    # 0 = phase name, 1 = job uuid, 2 = job name, 3 = user name, 4 = tenant id
JOBS_PHASE_STARTING=JOBS_PHASE_STARTING Starting {0} phase for job {2} ({1}) for user {3} in tenant {4}. 
    # 0 = phase name, 1 = job uuid, 2 = job name, 3 = user name, 4 = tenant id
JOBS_PHASE_ENDING=JOBS_PHASE_ENDING Ending {0} phase for job {2} ({1}) for user {3} in tenant {4}. 

    # 0 = Input key, 1 = input file name, 2 = job uuid, 3 = user, 4 = tenant id, 5 = error message
JOBS_STA_INPUT_PROCESSING_ERROR=JOBS_STA_INPUT_PROCESSING_ERROR Job {2} for user {3} in tenant {4} was unable to process input {0} ({1}): {5} 
    # 0 = job uuid, 1 = absolute path
JOBS_TEMP_DIR_NOT_FOUND=JOBS_TEMP_DIR_NOT_FOUND Job {0} unable to stage files to missing or inaccessible directory: {1}
    # 0 = job uuid, 1 = absolute path
JOBS_TEMP_DIR_NOT_DIR=JOBS_TEMP_DIR_NOT_DIR Job {0} unable to stage files to file path {1} is not a directory.
    # 0 = job uuid, 1 = application id, 2 = temp directory
JOBS_CONDOR_TRANSFER_WRAPPER=JOBS_CONDOR_TRANSFER_WRAPPER Creating condor transfer wrapper for job {0} running application {1} in temporary directory {2}.        
    # 0 = job uuid, 1 = application id
JOBS_CONDOR_SUBMIT_FILE=JOBS_CONDOR_SUBMIT_FILE Creating condor submit file for job {0} running application {1}.        
    # 0 = job uuid, 1 = application id, 2 = file path, 3 = error message
JOBS_CONDOR_SUBMIT_FILE_WRITE=JOBS_CONDOR_SUBMIT_FILE_WRITE Unable to write condor submit file "{2}" for job {0} running application {1}: {3}
    # 0 = job uuid, 1 = scheduler type
JOBS_UNKNOWN_SCHEDULER_TYPE=JOBS_UNKNOWN_SCHEDULER_TYPE Job {0} specifies an unknown scheduler type: {1}.
    # 0 = unknown universe, 1 = error message
JOBS_CONDOR_UNKNOWN_UNIVERSE=JOBS_CONDOR_UNKNOWN_UNIVERSE Encountered unknown condor universe "{0}": {1} 
    # 0 = directives, 1 = error message
JOBS_CONDOR_PARSE_DIRECTIVES=JOBS_CONDOR_PARSE_DIRECTIVES Unable to parse condor custom queue directives [{0}]: {1}
     # 0 = job uuid, 1 = input key, 2 = error message
JOBS_CONDOR_INPUT_ERROR=JOBS_CONDOR_INPUT_ERROR Failed to add input value "{1}" to submit script for condor job {0}: {2}
    # 0 = job uuid, 1 = execution system, 2 = remote queue name, 3 = error message
JOBS_CONDOR_CREATE_SUBMIT_SCRIPT=JOBS_CONDOR_CREATE_SUBMIT_SCRIPT Unable to creae submit script for condor job {0} for execution in queue "{2}" on system "{1}": {3}
    # 0 = job uuid, 1 = template file path
JOBS_CONDOR_TEMPLATE_NOT_FOUND=JOBS_CONDOR_TEMPLATE_NOT_FOUND Template file "{1}" not found while processing job {0}.
    # 0 = job uuid, 1 = template file path, 2 = error message
JOBS_CONDOR_READ_TEMPLATE=JOBS_CONDOR_READ_TEMPLATE Unable to read template file "{1}" while processing job {0}: {2}
    # 0 = job uuid, 1 = application id
JOBS_CONDOR_CREATING_PACKAGE=JOBS_CONDOR_CREATING_PACKAGE Creating condor transfer package for job {0} running application {1}.
    # 0 = job uuid, 1 = application id, 2 = job work directory
JOBS_CONDOR_ADD_EXEC_PERM=JOBS_CONDOR_ADD_EXEC_PERM Adding execute permission to all scripts in "{2}" for job {0} running application {1}.
    # 0 = job uuid, 1 = tenant id, 2 = system id, 3 = remote work path, 4 = error message
JOBS_CONDOR_RUN_CMD_ERROR=JOBS_CONDOR_RUN_CMD_ERROR Failed to get condor start up script for job {0} in tenant {1} for remote path "{3}" on system {2}: {4}
     # 0 = job uuid, 1 = system id, 2 = command, 3 = error message
JOBS_CONDOR_RUN_CMD_ERROR=JOBS_CONDOR_RUN_CMD_ERROR Job {0} unable to run command "{2}" on system {1}: {3}
    # 0 = job uuid, 1 = system id, 2 = command, 3 = response, 4 = error message
JOBS_CONDOR_CMD_BAD_RESPONSE=JOBS_CONDOR_CMD_BAD_RESPONSE Job {0} could not parse response "{3}" from system {1} when running command "{2}": {4} 
    # 0 = job uuid, 1 = system id, 2 = command, 3 = response
JOBS_CONDOR_NO_JOB_ID=JOBS_CONDOR_NO_JOB_ID Job {0} could not determine the remote job id from system {1}'s response "{3}" to command "{2}".
    # 0 = job uuid, 1 = query results
JOBS_CONDOR_UNKNOWN_QUERY_RESULTS=JOBS_CONDOR_UNKNOWN_QUERY_RESULTS Condor job {0} monitoring received unexpected status information: {1}
    # 0 = exit code, 2 = command
JOBS_CONDOR_JVM_RUN_CMD=JOBS_CONDOR_JVM_RUN_CMD Job received error code {0} while attempting to run command: {1}
    # 0 = transfer file path, 1 = transfer file content
JOBS_CONDOR_TRANSFER_FILE=JOBS_CONDOR_TRANSFER_FILE Writing the following content to {0}: \n{1}
    # raw submission response from condor
JOBS_CONDOR_JOBID_MSG=JOBS_CONDOR_JOBID_MSG Job submission response: {0}
    # 0 = job uuid, 1 = monitor output string
JOBS_MONITOR_CONDOR_UNEXPECTED=JOBS_MONITOR_CONDOR_UNEXPECTED Job {0} monitor returned output in an unexpected format: {1}
    # 0 = job uuid, 1 = monitor output string
JOB_MONITOR_CONDOR_OUTPUT=JOB_MONITOR_CONDOR_OUTPUT Condor job {0} monitor output: {1}

    # 0 = job uuid, 1 = local id, 2 = token, 3 = status, 4 = error message
JOBS_CALLBACK_ERROR=JOBS_CALLBACK_ERROR Custom event callback for job {0} with local id {1}, token {2} and status {3} failed: {4}
    # 0 = job uuid, 1 = job's remote id, 2 = request's local id
JOBS_CALLBACK_JOB_ID_MISMATCH=JOBS_CALLBACK_JOB_ID_MISMATCH Job {0} expected local id {1} but received {2} instead.
    # 0 = job uuid, 1 = request token
JOBS_CALLBACK_UPDATE_TOKEN_MISMATCH=JOBS_CALLBACK_UPDATE_TOKEN_MISMATCH The update token in job {0} does not match the request token.
    # 0 = job uuid
JOBS_NOT_VISIBLE=JOBS_NOT_VISIBLE Job {0} is not available for updates.
    # 0 = job uuid, 1 = terminal state
JOBS_IN_TERMINAL_STATE=JOBS_IN_TERMINAL_STATE Job {0} is in terminal state {1} and cannot be updated.
    # 0 = max characters, 1 = actual characters 
JOBS_CALLBACK_MAX_PAYLOAD_EXCEEDED=JOBS_CALLBACK_MAX_PAYLOAD_EXCEEDED The maximum payload for this request is {0} characters, {1} characters were received.
    # 0 = missing key
JOBS_CALLBACK_MISSING_EVENT_NAME=JOBS_CALLBACK_MISSING_EVENT_NAME An acceptable value for the key {0} was not found.
    # 0 = json type
JOBS_CALLBACK_INVALID_JSON=JOBS_CALLBACK_INVALID_JSON The event name was a {0} not a primitive JSON type as required.
    # 0 = event name
JOBS_CALLBACK_RESERVED_EVENT_NAME=JOBS_CALLBACK_RESERVED_EVENT_NAME The reserved event name {0} cannot be used in a callback request. 
    # 0 = job uuid, 1 = tenant id, 2 = job owner, 3 = event name, 4 = event uuid, 5 = error message
JOBS_CALLBACK_NOTIFICATION_ERROR=JOBS_CALLBACK_NOTIFICATION_ERROR Failure sending notifications for {3} callback event {4} associated with job {0} for user {2} in tenant {1}: {5}  
    # 0 = job uuid, 1 = tenant id, 2 = job owner, 3 = event name, 4 = event uuid, 5 = number sent
JOBS_CALLBACK_NOTIFICATIONS_SENT=JOBS_CALLBACK_NOTIFICATIONS_SENT {5} notification(s) sent for {3} callback event {4} with associated job {0} for user {2} in tenant {1}.  
JOBS_CALLBACK_INVALID_STATUS=JOBS_CALLBACK_EMPTY_STATUS An empty status parameter was received on the request.

    # 0 = job uuid, 1 = exec system id, 2 = remote job id, 3 = kill command
JOBS_KILL_CMD=JOBS_KILL_CMD Killing job {0} with remote id {2} on system {1} using command: {3}
    # 0 = job uuid, 1 = exec system id, 2 = remote job id, 3 = kill command
JOBS_KILL_CMD_FAILED=JOBS_KILL_CMD_FAILED Unable to kill job {0} with remote id {2} on system {1} using command: {3}
    # 0 = job uuid, 1 = exec system id, 2 = remote job id, 3 = kill command
JOBS_KILL_CMD_NULL_RESULT=JOBS_KILL_CMD_NULL_RESULT No result returned when killing job {0} with remote id {2} on system {1} using command: {3}
    # 0 = job uuid, 1 = exec system id, 2 = remote job id 
JOBS_KILL_NOT_RUNNING=JOBS_KILL_NOT_RUNNING Job {0} with remote id {2} on system {1} is not running.
    # 0 = job uuid, 1 = exec system id, 2 = remote job id, 3 = result string 
JOBS_KILL_NOT_FOUND=JOBS_KILL_NOT_FOUND Job {0} with remote id {2} on system {1} was not found: {3}
    # 0 = job uuid, 1 = exec system id, 2 = remote job id, 3 = error message
JOBS_KILL_ERROR=JOBS_KILL_ERROR Unable to execute remote command to kill job {0} with remote id {2} on system {1}: {3}

    # 0 = job uuid, 1 = tenant id, 2 = job owner, 3 = system
JOBS_LAUNCHER_LOGIN=JOBS_LAUNCHER_LOGIN Logging into {3} to transfer files for job {0} in tenant {1} for user {2}.
    # 0 = job uuid, 1 = system, 2 = remote path, 3 = local path
JOBS_LAUNCHER_COPY_TO_LOCAL=JOBS_LAUNCHER_COPY_TO_LOCAL Job {0} copying path "{2}" on system {1} to local path "{2}".

##########################################################################################
# Migrations Section 
##########################################################################################
MIGRATE_STARTING=MIGRATE_STARTING Starting TapisJDBCMigrate.
MIGRATE_STOPPING=MIGRATE_STOPPING Stopping TapisJDBCMigrate.
    # 0 = db name
MIGRATE_DROPPING_DB=MIGRATE_DROPPING_DB Dropping database: {0}.
    # 0 = db name
MIGRATE_DROPPING_FAILED=MIGRATE_DROPPING_FAILED Unable to drop database {0}.
    # 0 = db name
MIGRATE_DB_DROPPED=MIGRATE_DB_DROPPED Database {0} dropped or did not exist. 
MIGRATE_CLEANING_DB=MIGRATE_CLEANING_DB Cleaning database: {0}
    # 0 = db name, 1 = db url
MIGRATE_CLEANING_FAILED= MIGRATE_CLEANING_FAILED Unable to clean database {0} using datasource {1}.
    # 0 = db name
MIGRATE_CLOSE_STMT_FAILED=MIGRATE_CLOSE_STMT_FAILED Unable to close statement on database: {0}.
    # 0 = db name
MIGRATE_CLOSE_CONN_FAILED=MIGRATE_CLOSE_CONN_FAILED Unable to close connection to database: {0}.
    # 0 = db name
MIGRATE_FOUND_DB=MIGRATE_FOUND_DB Found existing database: {0}.
    # 0 = db name, 1 = user
MIGRATE_ABORT_NO_USER=MIGRATE_ABORT_NO_USER Aborting database {0} creation because user {1} is not defined in the database. Rerun this program after creating user {1}.
    # 0 = user
MIGRATE_FOUND_USER=MIGRATE_FOUND_USER Found user {0}.
    # 0 = user
MIGRATE_CREATED_USER=MIGRATE_CREATED_USER Created user {0}.
    # 0 = db name
MIGRATE_DB_CREATED=MIGRATE_DB_CREATED Created database {0}.
    # 0 = user, 1 = db name
MIGRATE_GRANTED_PRIVILEGES=MIGRATE_GRANTED_PRIVILEGES Granted {0} all privileges on database {1}.
    # 0 = db name
MIGRATE_INCOMPLETE=MIGRATE_INCOMPLETE Creation of database {0} did not complete.  Drop the database before rerunning.
    # 0 = db name
MIGRATE_CONN_FAILED=MIGRATE_CONN_FAILED Failed to close connection to database: {0}
    # 0 = db name, 1 = db url
MIGRATE_CONFIG_FAILED=MIGRATE_CONFIG_FAILED Unable to configure flyway for database {0} using datasource {1}.
    # 0 = db name, 1 = file count 
MIGRATE_SUCCESS=MIGRATE_SUCCESS Migrated database {0} using {1} migation file(s).
    # 0 = db name, 1 = db url, 2 = cmd folder
MIGRATE_FAILED=MIGRATE_FAILED Unable to migrate database {0} with datasource {1} using migration files in {2}.
    # 0 = db name, 1 = db url
MIGRATE_BASELINING_FAILED= MIGRATE_BASELINING_FAILED Unable to baseline database {0} using datasource {1}.
    # 0 = db name
MIGRATE_SET_AUTOCOMMIT_FAILED=MIGRATE_SET_AUTOCOMMIT_FAILED Unable to change autocommit setting on connection to database {0}.
    # 0 = db name, 1 = search schema
MIGRATE_DB_SCHEMA_SEARCH=MIGRATE_DB_SCHEMA_SEARCH Set search schema on "{0}" database to {1}. 
    # 0 = user name, 1 = search schema
MIGRATE_USER_SCHEMA_SEARCH=MIGRATE_USER_SCHEMA_SEARCH Set search schema on user "{0}" to {1}. 
    # 0 = db name, 1 = schema name
MIGRATE_DROP_SCHEMA=MIGRATE_DROP_SCHEMA Dropped schema "{1}" from database "{0}".

##########################################################################################
# Applications Section 
##########################################################################################
    # 0 = invalid name
APPS_INVALID_APP_NAME=APPS_INVALID_APP_NAME Invalid format for an application unique name: {0} 
    # 0 = invalid name, 1 = sql message
APPS_APP_NAME_QUERY_ERROR=APPS_APP_NAME_QUERY_ERROR Unable to query application unique name "{0}": {1} 
    # 0 = parameter name, 1 = app id
APPS_ENUM_NOT_FOUND=APPS_ENUM_NOT_FOUND Unable to find any values for enumeration parameter {0} for application id {1}.
    # 0 = user-friendly message
APPS_PUBLIC_CHECKSUM_ERROR=APPS_PUBLIC_CHECKSUM_ERROR Checksum mismatch: {0}
    # 0 = app primary index, 1 = tenant id
APPS_APP_AVAILABILITY_QUERY_ERROR=APPS_APP_AVAILABILITY_QUERY_ERROR Unable to determine available of application {0} in tenant {1}.
    # 0 = app name, 1 = tenant id, 2 = app owner, 3 = error message
APPS_APP_CREATE_ERROR=APPS_APP_CREATE_ERROR Unable to create app {0} in tenant {1} for user {2}: {3}
    # 0 = app name, 1 = tenant id, 2 = app owner, 3 = error message
APPS_APP_INSERT_ERROR=APPS_APP_INSERT_ERROR Table insertion failed for app {0} in tenant {1} for user {2}: {3}

##########################################################################################
# Notifications Section 
##########################################################################################
    # 0 = uuid, 1 = sql message
NOTIFICATIONS_SELECT_UUID_ERROR=NOTIFICATIONS_SELECT_UUID_ERROR Unable to select notification {0}: {1}
    # 0 = associated uuid, 1 = sql message
NOTIFICATIONS_SELECT_ASSOCIATED_UUID_ERROR=NOTIFICATIONS_SELECT_ASSOCIATED_UUID_ERROR Unable to select notifications with associated uuid {0}: {1}
    # 0 = notification uuid, 1 = callback url, 2 = tenant base url, 3 = error message
NOTIFICATIONS_INVALID_CALLBACK_URL=NOTIFICATIONS_INVALID_CALLBACK_URL Notification {0} with tenant base URL "{2}" has invalid callback URL "{1}": {3} 
    # 0 = event, 1 = callback url, 2 = associated uuid, 3 = tenant id, 4 = owner, 5 = error message
NOTIFICATION_CREATE_ERROR=NOTIFICATION_CREATE_ERROR Unable to create {0} notification for URL {1} on associated uuid {2} for user {4} in tenant {3}: {5}
    # 0 = notification uuid, 1 = target status, 2 = error message
NOTIFICATIONS_UPDATE_STATUS_ERROR=NOTIFICATIONS_UPDATE_STATUS_ERROR Unable to update notification {0} status to {1}: {2}  

    # 0 = message service name
NOTIFICATION_UNKNOWN_MSG_SERVICE=NOTIFICATION_UNKNOWN_MSG_SERVICE Unknown message service "{0}" requested. Please specify one of the following: beanstalk."
    # 0 = broker host name, 1 = port number, 2 = exchange name, 3 = queue name
NOTIFICATION_PUSH_ERROR=NOTIFICATION_PUSH_ERROR Unable to push message to broker on host {0} at port {1} to queue {3} using exchange {2}.
    # 0 = broker host name, 1 = port number, 2 = exchange name, 3 = queue name
NOTIFICATION_REJECT_ERROR=NOTIFICATION_REJECT_ERROR Unable to reject message on host {0} at port {1} to queue {3} using exchange {2}.
    # 0 = broker host name, 1 = port number, 2 = exchange name, 3 = queue name
NOTIFICATION_POP_ERROR=NOTIFICATION_POP_ERROR Unable to pop message from broker on host {0} at port {1} from queue {3} using exchange {2}.
    # 0 = broker host name, 1 = port number, 2 = exchange name, 3 = queue name
NOTIFICATION_RESERVE_ERROR=NOTIFICATION_RESERVE_ERROR Unable to reserve message from broker on host {0} at port {1} on queue {3} using exchange {2}.
    # 0 = broker host name, 1 = port number, 2 = message id, 3 = queue name
NOTIFICATION_TOUCH_ERROR=NOTIFICATION_TOUCH_ERROR Unable to reserve message {2} from broker on host {0} at port {1} on queue {3}.
    # 0 = broker host name, 1 = port number, 2 = exchange name, 3 = queue name
NOTIFICATION_LISTEN_ERROR=NOTIFICATION_LISTEN_ERROR Unable to listen for messages using broker on host {0} at port {1} on queue {3} using exchange {2}. 
    # 0 = broker host name, 1 = port number, 2 = message id, 3 = queue name
NOTIFICATION_MSG_EXISTS_ERROR=NOTIFICATION_MSG_EXISTS_ERROR Unable to determine if message {2} exists on host {0} at port {1} on queue {3}.
    # 0 = broker host name, 1 = port number
NOTIFICATION_LIST_QUEUES_ERROR=NOTIFICATION_LIST_QUEUES_ERROR Unable to list queues on host {0} at port {1}.
    # 0 = broker host name, 1 = port number
NOTIFICATION_LIST_QUEUE_NAMES_ERROR=NOTIFICATION_LIST_QUEUE_NAMES_ERROR Unable to list queue names on host {0} at port {1}.
    # 0 = broker host name, 1 = port number, 2 = exchange name, 3 = queue name
NOTIFICATION_JOB_COUNT_ERROR=NOTIFICATION_JOB_COUNT_ERROR Unable to count jobs on host {0} at port {1} on queue {3} using exchange {2}. 
    # 0 = broker host name, 1 = port number, 2 = message id, 3 = queue name
NOTIFICATION_DELETE_ERROR=NOTIFICATION_DELETE_ERROR Unable to delete message {2} on host {0} at port {1} from queue {3}.
    # 0 = notif type, 1 = notif host, 2 = notif port, 3 = notif queue, 4 = error message
NOTIFICATION_MGR_INIT_ERROR=NOTIFICATION_INIT_ERROR Unable to initialize {0} notification manager on host {1}:{2} using queue {3}: {4} 

    # 0 = queue name, 1 = broker host name, 2 = associated uuid, 3 = event, 4 = error message, 5 = notification id
NOTIFICATION_PUSH_ERROR=NOTIFICATION_PUSH_ERROR Failed to push to queue {0} on host {1}. Notification {5} will not be sent for associated uuid {2} on event {3}: {4}
    # 0 = queue name, 1 = broker host name, 2 = associated uuid, 3 = event, 4 = error message
NOTIFICATION_EVENT_PUSH_ERROR=NOTIFICATION_EVENT_PUSH_ERROR Failed to connect to queue {0} on host {1}. No notifications will be sent for associated uuid {2} on event {3}: {4}
    # 0 = queue name, 1 = broker host name, 2 = associated uuid, 3 = event, 4 = error message
NOTIFICATION_EVENT_PROCESS_ERROR=NOTIFICATION_EVENT_PROCESS_ERROR Failed to process event {3} for associated uuid {2} while connecting to queue {0} on host {1}: {4}
    # 0 = queue name, 1 = broker host name, 2 = associated uuid, 3 = event, 4 = error message
NOTIFICATION_EVENT_UNKNOWN_ERROR=NOTIFICATION_EVENT_UNKNOWN_ERROR Unknown error when connecting to queue {0} on host {1} to process event {3} for associated uuid {2}: {4}

    # 0 = url, 1 = error message
NOTIFICATION_TENANT_NOT_FOUND=NOTIFICATION_TENANT_NOT_FOUND Unable to determine current tenant when resolving URL {0}: {1}

    # 0 = event name, 1 = event creator, 2 = associated uuid
NOTIFICATION_MAX_CUSTOM_LEN=NOTIFICATION_MAX_CUSTOM_LEN Custom notification for event {0} created by {1} and associated with {2} exceeds length limit and is ignored.   

##########################################################################################
# Systems Section 
##########################################################################################
    # 0 = system id, 1 = tenant id
SYSTEMS_MISSING_CREDENTIALS=SYSTEMS_MISSING_CREDENTIALS There are no credentials associated with system {0} for tenant {1}. Set a default credential to access data on this system.
    # 0 = system id, 1 = tenant id, 2 = owner
SYSTEMS_STORAGE_CONFIG_ERROR=SYSTEMS_STORAGE_CONFIG_ERROR Unable to retrieve storage configuration for system {0} for tenant {1} with owner {2}.
    # 0 = system id, 1 = tenant id, 2 = owner
SYSTEMS_LOGIN_CONFIG_ERROR=SYSTEMS_LOGIN_CONFIG_ERROR Unable to retrieve login configuration for system {0} for tenant {1} with owner {2}.
    # 0 = remote config id  
SYSTEMS_AUTH_CONFIGS_RETRIEVAL=SYSTEMS_AUTH_CONFIGS_RETRIEVAL Unable to query authentication configurations associated with remote configuration {0}.
    # 0 = authentication config id, 1 = string type
SYSTEMS_AUTH_CONFIGS_DECRYPT=SYSTEMS_AUTH_CONFIGS_DECRYPT Unable to decrypt {1} for authentication configuration {0}.    
    # 0 = remote config id
SYSTEMS_PROXY_SERVER_RETRIEVAL=SYSTEMS_PROXY_SERVER_RETRIEVAL Unable to query the proxy server associated with remote configuration {0}.
    # 0 = storage config id, 1 = remote system id, 2 = remote system name
SYSTEMS_STORAGE_CONFIG_NOT_FOUND=SYSTEMS_STORAGE_CONFIG_NOT_FOUND Storage configuration with id {0} not found for remote system {1} named {2}.
    # 0 = username, 1 = system id
SYSTEMS_DECRYPT_CREDENTIALS=SYSTEMS_DECRYPT_CREDENTIALS Unable to decrypt credentials for remote authentication for user {0} on system {1}.
    # 0 = protocol type, 1 = username, 2 = system id
SYSTEMS_MAKE_REMOTE_DATA_CLIENT=SYSTEMS_MAKE_REMOTE_DATA_CLIENT Unable to create {0} remote data client for user {1} on system {2}.
    # 0 = transfer task id  
SYSTEMS_TRANSFER_TASK_RETRIEVAL=SYSTEMS_TRANSFER_TASK_RETRIEVAL Unable to retrieve transfer task with id {0}.
    # 0 = system key, 1 = system id string, 2 = system name, 3 = error message
SYSTEMS_SELECT_ROLES_ERROR=SYSTEMS_SELECT_ROLES_ERROR Unable to retrieve roles for system {0} ({1}, {2}): {3}
    # 0 = username, 1 = system name, 2 = error message
SYSTEMS_SELECT_USER_ROLE_ERROR=SYSTEMS_SELECT_USER_ROLE_ERROR Unable to determine the role for user {0} on system {1}: {2}
    # 0 = job uuid, 1 = user name, 2 = tenant id, 3 = error message 
SYSTEMS_OUTPUT_SYSTEM_FOR_JOB_ERROR=SYSTEMS_OUTPUT_SYSTEM_FOR_JOB_ERROR Unable to determine output system for job {0} for user {1} in tenant {2}: {3}
    # 0 = job uuid, 1 = user name, 2 = tenant id, 3 = error message
SYSTEMS_OUTPUT_PATH_FOR_JOB_ERROR=SYSTEMS_OUTPUT_PATH_FOR_JOB_ERROR Unable to determine output path for job {0} for user {1} in tenant {2}: {3}
    # 0 = job uuid, 1 = user name, 2 = tenant id
SYSTEMS_JOB_FOR_USER_ERROR=SYSTEMS_JOB_FOR_USER_ERROR No permission on job {0} for user {1} in tenant {2}. 
    # 0 = username, 1 = tenant id, 2 = error message
SYSTEMS_PATH_RESOLVER=SYSTEMS_PATH_RESOLVER_DEFAULT Unable to resolve the default storage system for user "{0}" in tenant {1}" {2} 
    # 0 = url, 1 = job uuid, 2 = user name, 3 = tenant id, 4 = error message
SYSTEMS_NO_JOB_OUTPUT_SYSTEM=SYSTEMS_NO_JOB_OUTPUT_SYSTEM No output system found for job {1} for user {2} in tenant {3} using URL {0}: {4}
    # 0 = url, 1 = user name, 2 = tenant id, 3 = error message
SYSTEMS_NO_OUTPUT_SYSTEM=SYSTEMS_NO_OUTPUT_SYSTEM No output system found for user {1} in tenant {2} using URL {0}: {3}
    # 0 = url, 1 = user name, 2 = tenant id, 3 = error message
SYSTEMS_NO_REMOTE_CLIENT=SYSTEMS_NO_REMOTE_CLIENT No remote client found for user {1} in tenant {2} using URL {0}: {3}
    # 0 = url, 1 = user name, 2 = tenant id, 3 = error message
SYSTEMS_NO_OUTPUT_PATH=SYSTEMS_NO_OUTPUT_PATH No output path found for user {1} in tenant {2} using URL {0}: {3}
    # 0 = user name, 1 = pem type, 2 = system id
SYSTEMS_USER_PEM_ERROR=SYSTEMS_USER_PEM_ERROR User {0} does not have {1} permission on system {3}.    
    # 0 = url, 1 = user name, 2 = tenant id
SYSTEMS_UNSUPPORTED_SCHEME=SYSTEMS_UNSUPPORTED_SCHEME User {1} in tenant {2} used an unsupported scheme in URL {0}.
    # 0 = credenital server id, 1 = calling system name, 2 = tenant id, 3 = error message
SYSTEMS_CRED_SERVER_RETRIEVAL=SYSTEMS_CRED_SERVER_RETRIEVAL Unable to retrieve credential server with id {0} for system {1} in tenant {2}: {3}
 
    # 0 = system id, 1 = tenant id, 2 = sql message
SYSTEMS_FAILED_QUERY=SYSTEMS_FAILED_QUERY Unable to query system {0} for tenant {1}: {2}
    # 0 = user name, 1 = tenant id, 2 = sql message
SYSTEMS_USER_DEFAULT_STORAGE=SYSTEMS_USER_DEFAULT_STORAGE Unable to query default storage system for user {0} in tenant {1}: {2}
    # 0 = system id, 1 = user name, 2 = tenant id, 3 = sql message
SYSTEMS_USER_STORAGE_BY_SYSTEM_ID=SYSTEMS_USER_STORAGE_BY_SYSTEM_ID Unable to query system {0} for user {1} in tenant {2}: {3}
    # 0 = tenant id, 1 = sql message
SYSTEMS_GLOBAL_TENANT_STORAGE_SYSTEM=SYSTEMS_GLOBAL_TENANT_STORAGE_SYSTEM Unable to query tenant {0} for default storage system: {1}
    # 0 = authconfig id, 1 = authconfig username, 2 = system id, 3 = tenant id
SYSTEMS_AUTH_CONFIG_KEY_ERROR=SYSTEMS_AUTH_CONFIG_KEY_ERROR Unable to get encryption key for user {1} in tenant {3} for system {2} and authconfig {0}.
    # 0 = method name, 1 = system name
SYSTEMS_ASSIGNING_DATASOURCE=SYSTEMS_ASSIGNING_DATASOURCE Method {0} received system object {1} with no datasource assigned.  Continuing with available datasource.
    # 0 = system id, 1 = tenant id
SYSTEMS_HOST_RETRIEVAL_ERROR=SYSTEMS_HOST_RETRIEVAL_ERROR Unable to retrieve the hostname for system {0} in tenant {1}. 
SYSTEMS_REMOTE_FACTORY_CREATE=SYSTEMS_REMOTE_FACTORY_CREATE Unable to create remote data client factory.
    # 0 = system id, 1 = job uuid, 2 = tenant id, 3 = job owner, 4 = error message
SYSTEMS_REMOTE_AUTHENTICATION=SYSTEMS_REMOTE_AUTHENTICATION Failed to authenticate to remote storage system "{0}" while processing job {1} in tenant {2} for user {3}: {4} 
    # 0 = system id, 1 = username, 2 = error message
SYSTEMS_USER_ROLE_CREATE_ERROR=SYSTEMS_USER_ROLE_CREATE_ERROR Unable to create a system role on system {0} for user {1}: {2} 
    # 0 = system id, 1 = tenant id, 2 = error message
SYSTEMS_LINK_CREATE_FAILED=SYSTEMS_LINK_CREATE_FAILED Unable to create link for system {0} in tenant {1}: {2}
    # 0 = system id, 1 = tenant id, 2 = type
SYSTEMS_UNKNOWN_TYPE=SYSTEMS_UNKNOWN_TYPE System {0} in tenant {1} has an unknown type {2}.
    # 0 = variable name, 1 = system id
SYSTEMS_STARTUP_VAR_NOT_SUPPORTED=SYSTEMS_STARTUP_VAR_NOT_SUPPORTED The startupScript variable {0} is not supported in execution system {1}.
 
    # 0 = command string
SYSTEMS_CMD_INPUT=SYSTEMS_CMD_INPUT Attempting to run command: {0} 
    # 0 = command string
SYSTEMS_CMD_PROCESS_INPUT=SYSTEMS_CMD_PROCESS_INPUT Spawning subprocess to execute the following command: {0}
    # 0 = error message
SYSTEMS_CMD_BAD_BYTES=SYSTEMS_CMD_BAD_BYTES Unable to convert command input to byte array: {0}
    # 0 = command string, 1 = error message
SYSTEMS_CMD_PROCESS_ERROR=SYSTEMS_CMD_PROCESS_ERROR Error spawning subprocess for command {0} ({1})
    # 0 = command string
SYSTEMS_CMD_PROCESS_INTERRUPTED=SYSTEM_CMD_PROCESS_INTERRUPTED Interrupted while waiting for completion of command {0}
    # 0 = implementation class, 1 = remote path, 2 = local path
SYSTEMS_COPY_TO_LOCAL=SYSTEMS_COPY_TO_LOCAL {0} copying remote path "{1}" to local path "{2}".
    # 0 = implementation class, 1 = remote path, 2 = local path
SYSTEMS_COPY_TO_LOCAL_EXIT=SYSTEMS_COPY_TO_LOCAL_EXIT {0} copied remote path "{1}" to local path "{2}".

    # 0 = attempt key, 1 = calculated timeout 
SSH_SESSION_TIMEOUT_MILLIS=SSH_SESSION_TIMEOUT_MILLIS Calculated timeout of {1} ms for attempt key = {0}
    # 0 = system id, 1 = tenant id, 2 = system availability, 3 = system status
SYSTEMS_STATE_WARNING=SYSTEMS_STATE_WARNING Retrieved system {0} in tenant {1} with available = {2} and status = {3}. 
 
##########################################################################################
# Transfers Section 
##########################################################################################
    # 0 = transfer class name, 1 = failing method, 2 = I/O error message
TRANSFER_FAILURE=TRANSFER_FAILURE {0} transfer failed in method {1}: {2}
    # 0 = transfer class name, 1 = failing method, 2 = I/O error message
TRANSFER_CLEAN_UP_ERROR=TRANSFER_CLEAN_UP_ERROR {0} unable to clean up after failed transfer in method {1}: {2}
    # 0 = remote directory (source), 1 = local directory (target), 2 = number of failed files
TRANSFER_FROM_REMOTE_INCOMPLETE=TRANSFER_FROM_REMOTE_INCOMPLETE Failed to complete transfer for {2} files from remote directory "{0}" to local directory "{1}".
   # 0 = local directory (source), 1 = remote directory (target), 2 = number of failed files
TRANSFER_TO_REMOTE_INCOMPLETE=TRANSFER_TO_REMOTE_INCOMPLETE Failed to complete transfer for {2} files from local directory "{0}" to remote directory "{1}".
    # 0 = remote directory (source), 1 = local file or directory (target)
TRANSFER_FROM_REMOTE_FAILED=TRANSFER_FROM_REMOTE_FAILED Failed transfer from remote "{0}" to local "{1}".
    # 0 = remote directory (target), 1 = local file or directory (source)
TRANSFER_TO_REMOTE_FAILED=TRANSFER_TO_REMOTE_FAILED Failed transfer to remote "{0}" from local "{1}".
    # 0 = remote directory (source), 1 = local file or directory (target), 2 = error message
TRANSFER_IO_EXCEPTION=TRANSFER_IO_EXCEPTION I/O failure during transfer from remote "{0}" to local "{1}": {2}
    # 0 = remote directory (source), 1 = local file or directory (target), 2 = error message
TRANSFER_TO_REMOTE_IO_EXCEPTION=TRANSFER_IO_EXCEPTION I/O failure during transfer to remote "{0}" from local "{1}": {2}
    # 0 = directory
TRANSFER_APPEND_ERROR=TRANSER_APPEND_ERROR An attempt was made to append to directory {0}.
    # 0 = operation, 1 = remote source, 2 = local target, 3 = error message
TRANSFER_OPERATION_ERROR=TRANSFER_OPERATION_ERROR Transfer {0} operation from remote {1} to local {2} failed: {3}
    # 0 = operation, 1 = remote source, 2 = local target, 3 = error message
TRANSFER_TO_REMOTE_OPERATION_ERROR=TRANSFER_OPERATION_ERROR Transfer {0} operation to remote {1} from local {2} failed: {3}
    # 0 = remote file, 1 = local directory 
TRANSFER_REMOTE_COLLISION=TRANSFER_REMOTE_COLLISION Cannot overwrite remote non-directory "{0}" with local directory "{1}";
    # 0 = source, 1 = destination, 2 = owner, 3 = tenant id, 4 = error message
TRANSFER_TASK_INSERT_ERROR=TRANSFER_TASK_INSERT_ERROR Unable to insert a new transfer task with source={0}, dest={1}, owner={2} and tenantId={3}: {4}
    # 0 = source, 1 = destination, 2 = owner, 3 = tenant id, 4 = task uuid, 5 = error message
TRANSFER_TASK_UPDATE_ERROR=TRANSFER_TASK_UPDATE_ERROR Unable to update transfer task {4} with source={0}, dest={1}, owner={2} and tenantId={3}: {5}
    # 0 = source, 1 = destination, 2 = owner, 3 = tenant id, 4 = error message
TRANSFER_TASK_CREATE_ERROR=TRANSFER_TASK_CREATE_ERROR Unable to create a transfer task with source={0}, dest={1}, owner={2} and tenantId={3}: {4}
    # 0 task id, 1 = error message
TRANSFER_TASK_CANCEL_ERROR=TRANSFER_TASK_CANCEL_ERROR Unable to cancel transfer task {0}: {1}
    # 0 task uuid, 1 = owner, 2 = tenant id
TRANSFER_TASK_BAD_ID=TRANSFER_TASK_BAD_ID Transfer task with uuid {0} for user {1} in tenant {2} has an invalid id indicating that the task needs to be saved before transfering can begin. 
    # 0 = source path, 1 = dest path, 2 = task uuid, 3 = current file
TRANSFER_TASK_KILLED=TRANSFER_TASK_KILLED Transfer of "{0}" to "{1}" (transfer task {2}) was killed by an external thread. Aborting traversal at {3}.
    # 0 = source path, 1 = dest path, 2 = current file
TRANSFER_KILLED=TRANSFER_KILLED Transfer of "{0}" to "{1}" was killed by an external thread. Aborting traversal at {2}.
    # 0 = root task id, 1 = source uri, 2 = dest uri, 3 = owner, 4 = error message
TRANSFER_TASK_GET_CHILD_ERROR=TRANSFER_TASK_GET_CHILD_ERROR Unable to retrieve child task with rootTaskId = {0}, source = {1}, dest = {2} and owner {3}: {4}
    # 0 = pathname, 1 = error message
TRANSFER_NO_HOST_IN_PATH=TRANSFER_NO_HOST_IN_PATH Unable to extract system id from path {0}: {1}

    # 0 = transfer state, 1 = task uuid, 2 = status info
TRANSFER_CALLBACK_RECEIVED=TRANSFER_CALLBACK_RECEIVED Transfer {0} callback received for task {1}: {2}
    # 0 = transfer state, 1 = status info
TRANSFER_CALLBACK_UNKNOWN_TASK=TRANSFER_CALLBACK_UNKNOWN_TASK Transfer {0} callback received for unknown task: {1}
    # 0 = task uuid, 1 = status info
TRANSFER_CALLBACK_CANCEL=TRANSFER_CALLBACK_CANCEL Listener received a cancel for task {0}: {1} 
    # 0 = task uuid, 1 = status info
TRANSFER_CALLBACK_UNKNOWN_STATUS=TRANSFER_CALLBACK_UNKNOWN_STATUS Unrecognized transfer status received during transfer for task {0}: {1}
    # 0 = task uuid, 1 = remote file, 2 = total bytes.
TRANSFER_CALLBACK_STARTED=TRANSFER_CALLBACK_STARTED Transfer started callback received for task {0} servicing remote file "{1}" with {2} bytes.
    # 0 = remote file, 1 = total bytes.
TRANSFER_CALLBACK_UNKNOWN_STARTED=TRANSFER_CALLBACK_UNKNOWN_STARTED Transfer started callback received for unknown task servicing remote file "{0}" with {1} bytes.
    # 0 = task uuid, 1 = remote file, 2 = total bytes.
TRANSFER_CALLBACK_PROGRESS=TRANSFER_CALLBACK_PROGRESS Transfer progress callback received for task {0} servicing remote file "{1}" with {2} bytes moved so far.
    # 0 = total bytes.
TRANSFER_CALLBACK_UNKNOWN_PROGRESS=TRANSFER_CALLBACK_UNKNOWN_PROGRESS Transfer progress callback received for unknown task with {1} bytes moved so far.
    # 0 = task uuid, 1 = source file
TRANSFER_CALLBACK_CANCEL_RECEIVED=TRANSFER_CALLBACK_CANCEL_RECEIVED Transfer cancelled callback received for task {0} servicing remote file "{1}".  
TRANSFER_CALLBACK_CANCEL_UNKNOWN=TRANSFER_CALLBACK_CANCEL_UNKNOWN Transfer cancelled callback received for unknown task.
    # 0 = task uuid, 1 = source file
TRANSFER_CALLBACK_COMPLETED_RECEIVED=TRANSFER_CALLBACK_COMPLETED_RECEIVED Transfer completed callback received for task {0} servicing remote file "{1}".  
TRANSFER_CALLBACK_COMPLETED_UNKNOWN=TRANSFER_CALLBACK_COMPLETED_UNKNOWN Transfer completed callback received for unknown task.
    # 0 = task uuid, 1 = source file
TRANSFER_CALLBACK_FAILED_RECEIVED=TRANSFER_CALLBACK_FAILED_RECEIVED Transfer failed callback received for task {0} servicing remote file "{1}".  
TRANSFER_CALLBACK_FAILED_UNKNOWN=TRANSFER_CALLBACK_FAILED_UNKNOWN Transfer failed callback received for unknown task.
   
    # 0 = task uuid, 1 = marker
TRANSFER_GLOBUS_UNSUPPORTED_MARKER=TRANSFER_GLOBUS_UNSUPPORTED_MARKER Task {0} received unsupported marker "{0}".
    # 0 = marker, 1 = task uuid 
TRANSFER_GLOBUS_RESTART_FAILED=TRANSFER_GLOBUS_RESTART_FAILED Failed to register restart marker "{0}" for task {1}.   
    # 0 = marker, 1 = task uuid 
TRANSFER_GLOBUS_PERF_FAILED=TRANSFER_GLOBUS_PERF_FAILED Failed to handle performance marker "{0}" for task {1}. 
    # 0 = total stripe count, 1 = task uuid 
TRANSFER_GLOBUS_STRIPE_COUNT=TRANSFER_GLOBUS_STRIPE_COUNT Task {1} has a total stripe count of {0}. 
    # 0 = task uuid, 1 = error message
TRANSFER_GLOBUS_PERF_FAILED=TRANSFER_GLOBUS_STRIPE_COUNT_FAILED Task {0} failed to get total stripe count: {1} 
    # 0 = task uuid
TRANSFER_GLOBUS_STRIPE_COUNT_MISSING=TRANSFER_GLOBUS_STRIPE_COUNT_MISSING Task {0} did not have a stripe count.
   
    # 0 = source, 1 = dest, 2 = transfer task uuid, 3 = error message
TRANSFER_COPY_ERROR=TRANSFER_COPY_ERROR Unable to copy {0} to {1} under transfer task {2}: {3} 
    # 0 = dest, 1 = owner, 2 = transfer task uuid, 3 = error message
TRANSFER_MKDIR_ERROR=TRANSFER_MKDIR_ERROR Unable to make directory {0} for user {1} under transfer task {2}: {3} 


##########################################################################################
# Files Section 
##########################################################################################
    # 0 = path, 1 = system key, 2 = path hash, 3 = error message
FILES_SELECT_WITH_HASH_ERROR=FILES_SELECT_WITH_HASH_ERROR Error selecting path "{0}" from system {1} using path hash {2}: {3}
    # 0 = path, 1= error message
FILES_PATH_HASH_ERROR=FILES_PATH_HASH_ERROR Unable to calculation path hash for "{0}": {1}
    # 0 = system id, 1 = error message 
FILES_REMOTE_DATA_CLIENT_ERROR=FILES_REMOTE_DATA_CLIENT_ERROR Unable to obtain a remote data client for system "{0}": {1}
    # 0 = system id, 1 = path, 2 = username, 3 = error message 
FILES_USER_PERMISSION_ERROR=FILES_USER_PERMISSION_ERROR Error retrieving user {2} permission on path "{1}" in system {0}: {3}
    # 0 = path, 1 = system id, 2 = tenant id, 3 = error message
FILES_SELECT_CLOSEST_PARENT=FILES_SELECT_CLOSEST_PARENT Unable to retrieve the closest parent directory to {0} on system {1} in tenant {2}: {3}
    # 0 = path, 1 = system id, 2 = tenant id, 3 = path hash, 4 = error message
FILES_SELECT_PARENT=FILES_SELECT_PARENT Unable to retrieve the parent directory to {0} on system {1} in tenant {2} using path hash {3}: {4}
    # 0 = path, 1 = system id, 2 = tenant id, 3 = error message
FILES_SELECT_CHILD_IDS=FILES_SELECT_CHILD_IDS Unable to retrieve children id for path "{0}" in system {1}: {2}  
    # 0 = system id, 1 = path, 2 = username, 3 = error message   
FILES_USER_PARENT_ERROR=FILES_USER_PARENT_ERROR Error retrieving parent directory for user {2} on path "{1}" in system {0}: {3}
    # 0 = system id, 1 = path, 2 = username, 3 = error message
FILES_HOME_DIR_ON_PUBLIC=FILES_HOME_DIR_ON_PUBLIC Unable to determine if {1} is on public system {0} for user {2}: {3} 
    # 0 = system id, 1 = path, 2 = username, 3 = home or root, 4 = error message
FILES_UNDER_DIR_ERROR=FILES_UNDER_DIR_ERROR Unable to determine if {1} is under the {3} directory of system {0} for user {2}: {4}
    # 0 = system id, 1 = path, 2 = tenant id, 3 = username  
FILES_SYSTEM_NOT_FOUND=FILES_SYSTEM_NOT_FOUND Unable to find system {0} for logical file "{1}" in tenant {2} for user {3}. 
    # 0 = logical file id, 1 = username, 2 = error message
FILES_SELECT_PEMS_FOR_USER=FILES_SELECT_PEMS_FOR_USER Unable to select permission for logical file {0} for user {1}:{2}
    # 0 = remote system id, 1 = logical file id, 2 = username, 3 = tenant id, 4 = error message
FILES_GET_SYSTEM_ERROR=FILES_GET_SYSTEM_ERROR Unable to retrieve system with id {0} for logical file {1} for user {2} in tenant {3}:{4} 
    # 0 = permission type, 1 = user name, 2 = tenant id, 3 = logical file id, 4 = error message
FILES_PEM_INSERT_ERROR=FILES_PEM_INSERT_ERROR Unable to create permission {0} for user {1} in tenant {2} for logical file {3}: {4}
    # 0 = permission type, 1 = user name, 2 = tenant id, 3 = logical file id, 4 = error message
FILES_PEM_UPDATE_ERROR=FILES_PEM_UPDATE_ERROR Unable to update permission {0} for user {1} in tenant {2} for logical file {3}: {4}
    # 0 = permission type, 1 = user name, 2 = tenant id, 3 = logical file id, 4 = error message
FILES_PEM_DELETE_ERROR=FILES_PEM_DELETE_ERROR Unable to delete permission {0} for user {1} in tenant {2} for logical file {3}: {4}
    # 0 = permission type, 1 = user name, 2 = tenant id, 3 = logical file id
FILES_ADD_PEM_ERROR=FILES_ADD_PEM_ERROR Unable to create permission {0} for user {1} in tenant {2} for logical file {3}.
    # 0 = permission id, 1 = user name, 2 = tenant id, 3 = logical file id
FILES_UPDATE_PEM_ERROR=FILES_UPDATE_PEM_ERROR Unable to update permission {0} for user {1} in tenant {2} for logical file {3}.
    # 0 = permission type, 1 = user name, 2 = tenant id, 3 = logical file id
FILES_DELETE_PEM_ERROR=FILES_DELETE_PEM_ERROR Unable to delete permission {0} for user {1} in tenant {2} for logical file {3}.
    # 0 = logical file id, 1 = error message
FILES_DELETE_PEM_BY_LOGICALFILE_ID_ERROR=FILES_DELETE_PEM_BY_LOGICALFILE_ID_ERROR Unable to delete remote file permissions that reference logical file id {0}: {1}
    # 0 = logical file id, 1 = username, 2 = error message
FILES_PEM_BY_USER_LOGICALFILE_ID_DELETE_ERROR=FILES_PEM_BY_USER_LOGICALFILE_ID_DELETE_ERROR Unable to delete remote file permissions that reference logical file id {0} for user {1}: {2}
    # 0 = number of logical file ids, 1 = username, 2 = error message
FILES_PEM_BY_USER_LOGICALFILE_IDS_DELETE_ERROR=FILES_PEM_BY_USER_LOGICALFILE_IDS_DELETE_ERROR Unable to delete remote file permissions that reference {0} logical file ids for user {1}: {2}
    # 0 = permission id, 1 = user name, 2 = tenant id, 3 = logical file id
FILES_RECURSIVE_UPDATE_PEM_ERROR=FILES_RECURSIVE_UPDATE_PEM_ERROR Unable to recursively update permission {0} for user {1} in tenant {2} for logical file {3}.
    # 0 = logical file id, 1 = logical file path, 2 = system id, 3 = error message
FILES_RECURSIVE_DELETE_PEM_ERROR=FILES_RECURSIVE_DELETE_PEM_ERROR Unable to recursively delete permission for logical file {0} ({1}) on system {2}: {3} 
    # 0 = permission type, 1 = user name, 2 = tenant id, 3 = logical file id
FILES_SAVE_PEM_EVENT=FILES_SAVE_PEM_EVENT Unable to save event associated with permission {0} for user {1} in tenant {2} for logical file {3}.
    # 0 = permission type, 1 = permission id, 2 = username, 3 = child id, 4 = parent id, 5 = error message
FILES_UPDATE_CHILD_PEM_ERROR=FILES_UPDATE_CHILD_PEM_ERROR Unable to assign permission {1} ({0}) to user {2} for child {3} of logical file {4}: {5}
    # 0 = permission type, 1 = user name, 2 = child logical file id, 3 = parent logical file id, 4 = error message
FILES_DELETE_CHILD_PEM_ERROR=FILES_DELETE_CHILD_PEM_ERROR Unable to delete permission {0} for user {1} on logical file {2}, child of logical file {3}: {4}
    # 0 = pem name, 1 = user name, 2 = tenant id, 3 = logical file id, 4 = error message
FILES_BATCH_PEM_EVENTS_ERROR=FILES_BATCH_PEM_EVENTS_ERROR Unable to create events for {0} permission action for user {1} in tenant {2} for logical file {3}: {4} 
    # 0 = pem name, 1 = path, 2 = data client class name, 3 = username, 4 = tenant id, 5 = error message
FILE_PEM_MIRRORING_ERROR=FILE_PEM_MIRRORING_ERROR {2} unable to mirror {0} permission on "{1}" for user {3} in tenant {4}: {5} 
    # 0 = logical file id, 1 = error message
FILES_PEM_BY_LOGICALFILE_ID_DELETE_ERROR=FILES_PEM_BY_LOGICALFILE_ID_DELETE_ERROR Unable to delete remote file permissions by logical file id {0}: {1}
    # 0 = user name, 1 = pem type, 2 = logical file id, 3 = path
FILES_ACCESS_ERROR=FILES_ACCESS_ERROR User {0} does not have {1} permission on logical file {2} to access {3}.

    # 0 = logical file id, 1 = path, 2 = owner, 3 = uuid, 4 = system id, 5 = tenant id, 6 = error message
FILES_LINK_CREATE_FAILED=FILES_LINK_CREATE_FAILED Unable to create link for logical file {0} ({3}) with path {1}, owned by {2} in tenant {5} on system {4}: {6}
    # 0 = event type, 1 = creator, 2 = tenant id, 3 = error message
FILES_FILEEVENT_INSERT_ERROR=FILES_FILEEVENT_INSERT_ERROR Unable to create event {0} for user {1} in tenant {2}: {3}
    # 0 = batch successes, 1 = batch attempts, 2 = cumulative count, 3 = expected total 
FILES_BATCH_EVENT_INSERT=FILES_BATCH_EVENT_INSERT A batch of {0} file events created from {1} attempts; {2} events out an expected total of {3} completed. 
    # 0 = batch size, 1 = tenant id, 2 = user name, 3 = logical file id, 4 = error message
FILES_FILEEVENT_BATCH_INSERT_ERROR=FILES_FILEEVENT_BATCH_INSERT_ERROR A error occurred trying to insert {0} file events in batch mode, with one event for user {2} in tenant {1} on logical file {3}: {4} 

    # 0 = logical file id, 1 = tenant id, 2 = event uuid, 3 = event status, 4 = error message 
FILES_PROCESS_FILEEVENT_ERROR=FILES_PROCESS_FILEEVENT_ERROR Failed to process file event for logical file {0} in tenant {1} for event {2} with status {3}: {4}
    # 0 = logical file id, 1 = tenant id, 2 = event uuid, 3 = event status, 4 = error message 
FILES_SAVE_FILEEVENT_ERROR=FILES_SAVE_FILEEVENT_ERROR Failed to save file event for logical file {0} in tenant {1} for event {2} with status {3}: {4}
    # 0 = logical file id, 1 = tenant id, 2 = event uuid, 3 = event status, 4 = pem type, 5 = user name, 6 = error message 
FILES_PROCESS_PEMEVENT_ERROR=FILES_PROCESS_FILEEVENT_ERROR Failed to process file event for logical file {0} in tenant {1} for event {2} with status {3} and {4} permission for user {5}: {6}
    # 0 = logical file id, 1 = tenant id, 2 = event uuid, 3 = event status, 4 = pem type, 5 = user name, 6 = error message 
FILES_SAVE_PEMEVENT_ERROR=FILES_SAVE_FILEEVENT_ERROR Failed to save file event for logical file {0} in tenant {1} for event {2} with status {3} and {4} permission for user {5}: {6}

    # 0 = url
FILES_SYSTEM_NOT_FOUND_FOR_URL=FILES_SYSTEM_NOT_FOUND_FOR_URL No system was found matching the host name in the URL {0} and no default system is defined.
    # 0 = host, 1 = user name, 2 = tenant id, 3 = url, 4 = error message
FILES_REMOTE_COMM_ERROR=FILES_REMOTE_COMM_ERROR Failure communicating with remote system {0} as user {1} in tenant {2} for URL {3}: {4} 
    # 0 = host, 1 = user name, 2 = tenant id, 3 = path
FILES_REMOTE_PATH_NOT_DIRECTORY=FILES_REMOTE_PATH_NOT_DIRECTORY User {1} in tenant {2} expected path {3} on host {0} to be directory.
    # 0 = host, 1 = user name, 2 = tenant id, 3 = path
FILES_REMOTE_MKDIRS_ERROR=FILES_REMOTE_MKDIRS_ERROR User {1} in tenant {2} unable to make directory {3} on host {0}.
    # 0 = host, 1 = user name, 2 = tenant id, 3 = path, 4 = error message
FILES_REMOTE_MKDIRS_PEM_ERROR=FILES_REMOTE_MKDIRS_PEM_ERROR User {1} in tenant {2} unable to make directory {3} on host {0} due to a permission problem. Please make sure you have write access to the directory. {4}
    # 0 = host, 1 = user name, 2 = tenant id, 3 = path, 4 = error message
FILES_REMOTE_MKDIRS_OTH_ERROR=FILES_REMOTE_MKDIRS_PEM_ERROR User {1} in tenant {2} unable to make directory {3} on host {0}: {4}


##########################################################################################
# Remote Section 
##########################################################################################
    # 0 = remote command, 1 = error message
REMOTE_CMD_FAILURE=REMOTE_CMD_FAILURE Unable to execute remote command "{0}": {1}
    # 0 = remote path, 1 = error message
REMOTE_DATA_ERROR=REMOTE_DATA_ERROR Unable to access remote data {0}: {1}
    # 0 = remote path, 1 = error message
REMOTE_DESTINATION_ERROR=REMOTE_DESTINATION_ERROR Destination {0} already exists : {1}
    # 0 = host, 1 = user name, 2 = tenant id, 3 = error message    
REMOTE_CLIENT_DISCONNECT=REMOTE_CLIENT_DISCONNECT Error disconnecting from host {0} as user {1} in tenant {2}: {3}
    # 0 = user name, 1 = system name, 2 = error message
REMOTE_LOGIN_ERROR=REMOTE_LOGIN_ERROR Login failed for user {0} on system {1}: {2} 
    # 0 = message that captures the parameters (host, port, username, password, rootDir, homeDir, proxyHost, proxyPort, publickey, privatekey), 1 = error message
REMOTE_DESTINATION_CONNECTION_FAILURE=REMOTE_DESTINATION_CONNECTION_FAILURE Failed to connect to destination server {0} : {1}
    # 0 = message that captures the parameters (host, port, username, password, rootDir, homeDir, proxyHost, proxyPort, publickey, privatekey), 1 = proxy response/error message
REMOTE_COPY_FAILURE=REMOTE_COPY_FAILURE Failed to perform a remote copy on {0}: {1}
    # 0 = remotepath, 1 = message that captures the parameters (host, port, username, password, rootDir, homeDir, proxyHost, proxyPort, publickey, privatekey), 2 = error message
REMOTE_DELETE_FAILURE=REMOTE_DELETE_FAILURE Failed to delete {0} for {1} : {2}
    # 0 = remotepath, 1 = message that captures the parameters (host, port, username, password, rootDir, homeDir, proxyHost, proxyPort, publickey, privatekey), 2 = error message
REMOTE_CREATE_DIR_FAILURE=REMOTE_CREATE_DIR_FAILURE Failed to create {0} for {1} : {2}

##########################################################################################
# SFTP/SSH Section 
##########################################################################################
    # 0 = message that captures the parameters (host, port, username, password, rootDir, homeDir, proxyHost, proxyPort, publickey, privatekey), 1 = error message
SSH_CONNECTOR_FAILURE=SSH_CONNECTOR_FAILURE Unable to create SSH connector for {0} : {1}
    # 0 = message that captures the parameters (host, port, username, password, rootDir, homeDir, proxyHost, proxyPort, publickey, privatekey), 1 = error message
SSH_JCE_COMPONENT_MANAGER_FAILURE=SSH_JCE_COMPONENT_MANAGER_FAILURE Unable to create a component manager for {0} : {1}
    # 0 = message that captures the parameters (host, port, username, password, rootDir, homeDir, proxyHost, proxyPort, publickey, privatekey), 1 = error message
SSH_CIPHER_PREFERENCE_FAILURE=SSH_CIPHER_PREFERENCE_FAILURE Failure setting a cipher preference for {0} : {1}
    # 0 = message that captures the parameters (host, port, username, password, rootDir, homeDir, proxyHost, proxyPort, publickey, privatekey), 1 = error message
SSH_SOCKET_CONNECTION_FAILURE=SSH_SOCKET_CONNECTION_FAILURE Socket connection failure for {0} : {1}
    # 0 = message that captures the parameters (host, port, username, password, rootDir, homeDir, proxyHost, proxyPort, publickey, privatekey), 1 = error message
SSH_INITIALIZATION_FAILURE=SSH_INITIALIZATION_FAILURE Failure during SSH initialization for {0} : {1}
    # 0 = message that captures the parameters (host, port, username, password, rootDir, homeDir, proxyHost, proxyPort, publickey, privatekey), 1 = error message
SSH_GET_AUTHENTICATION_METHODS_FAILURE=SSH_GET_AUTHENTICATION_METHODS_FAILURE Failure to get ssh2 authentication methods for {0} : {1}
    # 0 = message that captures the parameters (host, port, username, password, rootDir, homeDir, proxyHost, proxyPort, publickey, privatekey), 1 = error message
SSH_PARSE_PRIVATE_KEY_FAILURE=SSH_PARSE_PRIVATE_KEY_FAILURE Failure to parse private key for {0} : {1}
    # 0 = message that captures the parameters (host, port, username, password, rootDir, homeDir, proxyHost, proxyPort, publickey, privatekey), 1 = error message
SSH_CREATE_KEY_FAILURE=SSH_CREATE_KEY_FAILURE Failure to create key pair for {0} : {1}      
    # 0 = message that captures the parameters (host, port, username, password, rootDir, homeDir, proxyHost, proxyPort, publickey, privatekey), 1 = error message
SSH_AUTHENTICATION_FAILURE_USING_KEYPAIR=SSH_AUTHENTICATION_FAILURE_USING_KEYPAIR Failure to authenticate using key pair for {0} :{1}
     # 0 = message that captures the parameters (host, port, username, password, rootDir, homeDir, proxyHost, proxyPort, publickey, privatekey), 1 = error message
SSH_MFA_AUTHENTICATION_FAILURE_USING_KEYPAIR=SSH_MFA_AUTHENTICATION_FAILURE_USING_KEYPAIR Failure to MFA authenticate using key pair for {0} : {1}     
     # 0 = message that captures the parameters (host, port, username, password, rootDir, homeDir, proxyHost, proxyPort, publickey, privatekey), 1 = error message
SSH_MFA_AUTHENTICATION_FAILURE_USING_PASSWORD=SSH_MFA_AUTHENTICATION_FAILURE_USING_PASSWORD Failure to MFA authenticate using password for {0} : {1}
     # 0 = message that captures the parameters (host, port, username, password, rootDir, homeDir, proxyHost, proxyPort, publickey, privatekey), 1 = error message
SSH_AUTHENTICATION_FAILURE_USING_PASSWORD=SSH_AUTHENTICATION_FAILURE_USING_PASSWORD Failure to authenticate using password for {0} : {1}   
    # 0 = message that captures the parameters (host, port, username, password, rootDir, homeDir, proxyHost, proxyPort, publickey, privatekey)
SSH_AUTHENTICATION_FAILURE=SSH_AUTHENTICATION_FAILURE Failed to authenticate for {0}
    # 0 = message that captures the parameters (host, port, username, password, rootDir, homeDir, proxyHost, proxyPort, publickey, privatekey), 1 = error message
SSH_OPEN_FORWARDING_CHANNEL_USING_PROXY_FAILURE=SSH_OPEN_FORWARDING_CHANNEL_USING_PROXY_FAILURE Failure open forwarding channel using proxy for {0} : {1}
    # 0 = message that captures the parameters (host, port, username, password, rootDir, homeDir, proxyHost, proxyPort, publickey, privatekey), 1 = error message
SSH_CONNECTION_USING_PROXY_FAILURE=SSH_CONNECTION_USING_PROXY_FAILURE Failure to connect using proxy for {0} : {1}
    # 0 = message that captures the parameters (host, port, username, password, rootDir, homeDir, proxyHost, proxyPort, publickey, privatekey), 1 = error message
SSH_AUTHENTICATION_USING_PROXY_FAILURE=SSH_AUTHENTICATION_USING_PROXY_FAILURE Failure to authenticate using proxy for {0} : {1}
    # 0 = message that captures the parameters (host, port, username, password, rootDir, homeDir, proxyHost, proxyPort, publickey, privatekey), 1 = error message
SSH_SFTP_CLIENT_CREATION_FAILURE=SSH_SFTP_CLIENT_CREATION_FAILURE Failure to create sftpClient for {0} : {1}
    # 0 = input or output, 1 = path, 2 = message that captures the parameters (host, port, username, password, rootDir, homeDir, proxyHost, proxyPort, publickey, privatekey), 3 = error message
SSH_RESOLVE_PATH_FAILURE=SSH_RESOLVE_PATH_FAILURE Failure to resolve {0} path {1} for {2} : {3}
    # 0 = input path, 1 = message that captures the parameters (host, port, username, password, rootDir, homeDir, proxyHost, proxyPort, publickey, privatekey), 2 = error message
SSH_CREATE_INPUT_STREAM_FAILURE=SSH_CREATE_INPUT_STREAM_FAILURE Failure to create inputstream for path {0} for {1} : {2}
    # 0 = message that captures the parameters (host, port, username, password, rootDir, homeDir, proxyHost, proxyPort, publickey, privatekey), 1 = error message
SSH_GET_OUTPUT_CLIENT_FAILURE=SSH_GET_OUTPUT_CLIENT_FAILURE Failure to get output client for {0} : {1}
    # 0 = output path, 1 = message that captures the parameters (host, port, username, password, rootDir, homeDir, proxyHost, proxyPort, publickey, privatekey), 2 = error message
SSH_CREATE_OUTPUT_STREAM_FAILURE=SSH_CREATE_OUTPUT_STREAM_FAILURE Failure to create outputstream for path {0} for {1} : {2}
    # 0 = remote path, 1 = message that captures the parameters (host, port, username, password, rootDir, homeDir, proxyHost, proxyPort, publickey, privatekey)
SSH_REMOTE_ACCESS_PATH_FAILURE=SSH_REMOTE_ACCESS_PATH_FAILURE Failure to access remote path {0} for {1} : {2}
    # 0 = old path, 1 = new path, 2 = message that captures the parameters (host, port, username, password, rootDir, homeDir, proxyHost, proxyPort, publickey, privatekey), 3 = error message
SSH_REMOTE_RENAME_FAILURE=SSH_REMOTE_RENAME_FAILURE Failed to rename {0} to {1} for {2} : {3}
    # 0 = message that captures the parameters (host, port, username, password, rootDir, homeDir, proxyHost, proxyPort, publickey, privatekey), 1 = error message     
SSH_USER_PERMISSION_ACCESS_FAILURE=SSH_USER_PERMISSION_ACCESS_FAILURE Failed to retrieve permissions for user {0} : {1}     
    # 0 = remotedir path, 2 = message that captures the parameters (host, port, username, password, rootDir, homeDir, proxyHost, proxyPort, publickey, privatekey), 2 = error message  
SSH_LIST_DIR_FAILURE=SSH_LIST_DIR_FAILURE Failure to list directory {0} for {1} : {2}  
    # 0 = message that captures the parameters (host, port, username, password, rootDir, homeDir, proxyHost, proxyPort, publickey, privatekey), 1 = error message
SSH_SESSION_CHANNEL_CONNECTION_FAILURE=SSH_SESSION_CHANNEL_CONNECTION_FAILURE Unable to open a session channel from connection for {0} : {1}
    # 0 = num, 1 = message that captures the parameters (host, port, username, password, rootDir, homeDir, proxyHost, proxyPort, publickey, privatekey), 2 = error message
SSH_TERMINAL_REQUEST_FAILURE=SSH_TERMINAL_REQUEST_FAILURE v100 terminal request failed {0} for {1} : {2} 
    # 0 = num, 1 = message that captures the parameters (host, port, username, password, rootDir, homeDir, proxyHost, proxyPort, publickey, privatekey), 2 = error message
SSH_START_SESSION_FAILURE=SSH_START_SESSION_FAILURE Unable to start session {0} for {1} : {2}
    # 0 = num, 1 = message that captures the parameters (host, port, username, password, rootDir, homeDir, proxyHost, proxyPort, publickey, privatekey), 2 = error message
SSH_CREATE_NEW_SHELL_FAILURE=SSH_CREATE_NEW_SHELL_FAILURE Unable to create new shell {0} for {1} : {2}
    # 0 = hostname, 1 = port, 2 = details of proxy when present, 3 = message that captures the parameters (host, port, username, password, rootDir, homeDir, proxyHost, proxyPort, publickey, privatekey)
SSH_INTERACTIVE_SHELL_SESSION_FAILURE=SSH_INTERACTIVE_SHELL_SESSION_FAILURE Failed to establish interactive shell session to {0}:{1} {2} for {3}
    # 0 = error message
SSH_MAVERICK_SFTP_LOG_LEVEL_FAILURE=SSH_MAVERICK_SFTP_LOG_LEVEL_FAILURE Unable to set Maverick (third party library) internal log level: {0} 

##########################################################################################
# IRODS Section 
##########################################################################################
    # 0 = pathname, 1 = error message
IRODS_ERROR=IRODS_ERROR IRODS error processing path {0}: {1}
    # 0 = pathname, 1 = error message
JARGON_ERROR=JARGON_ERROR Jargon library error processing path {0}: {1}
    # 0 = pathname
IRODS_FILE_NOT_FOUND=IRODS_FILE_NOT_FOUND File/folder does not exist or user lacks access permission: {0}
    # 0 = permission name, 1 = permission enum ordinal, 2 = path
IRODS_UNHANDLED_PEM_ENUM=IRODS_UNHANDLED_PEM_ENUM Unhandled FilePermissionEnum {0} ({1}) in conversion to RemoteFilePermission for pathname {2}.
    # 0 = user, 1 = path, 2 = error message
IRODS_IO_EXCEPTION=IRODS_IO_EXCEPTION IRODS I/O exception for user {0} and path {1}: {2}
    # 0 = user, 1 = path, 2 = error message
IRODS_PEM_CHANGE_ERROR=IRODS_PEM_CHANGE_ERROR Failed to change permission on {1} for user {0} due to insufficient privileges: {2}
    # 0 = user, 1 = path, 2 = error message
IRODS_PEM_NO_USER=IRODS_PEM_NO_USER Failed to add read permission for {0} on {1} because user does not exists on the remote system.

##########################################################################################
# Tenants Section 
##########################################################################################
    # 0 = tenant id, 1 = user name, 2 = error message
TENANTS_ADMIN_RETRIEVAL=TENANTS_ADMIN_RETRIEVAL Error retrieving tenant admin record for tenant {0} and user {1}: {2}
    # 0 = tenant id, 1 = user name, 2 = error message
TENANT_ADMIN_INSERT_ERROR=TENANT_ADMIN_INSERT_ERROR Error inserting tenant admin record for tenant {0} and user {1}: {2}
    # 0 = tenant id, 1 = user name, 2 = error message
TENANT_ADMIN_DELETE_ERROR=TENANT_ADMIN_DELETE_ERROR Error deleting tenant admin record for tenant {0} and user {1}: {2}
    # 0 = tenant contents
TENANTS_CREATE_FAILED=TENANTS_CREATE_FAILED Failed to create a tenant with the following values: {0}

##########################################################################################
# Uuid Section 
##########################################################################################
    # 0 = method name
UUID_INVALID = UUID_INVALID Not a Tapis UUID received by method: {0} 
   # 0 = uuid string
UUID_DECOMPOSE_ERROR = UUID_DECOMPOSE_ERROR Unable to decompose uuid to find resource type by method {0}
      # 0 = method name, 1 = parameter name
UUID_NULL_PARAMETER = UUID_NULL_PARAMETER Null or empty parameter received by method {0}: {1}
      # 0 = method name, 1 = parameter name
UUID_EMPTY_DB_FIELD = UUID_EMPTY_DB_FIELD Empty field in database recevied by method {0}: {1}
 # 0 = resource type
UUID_FOUND = UUID_FOUND Requested uuid found in the database.
      # 0 = method name
HTTP_RESPONSE_ERROR = HTTP REQUEST NOT SUCCESSFUL by method {0}
    # 0 = method name
HTTP_EMPTY_CONTENT = HTTP RESPONSE CONTENT EMPTY by method {0}
    # 0 = method name
HTTP_CONTENT_LENGTH_EXCEEDS_MAX_VALUE = HTTP_CONTENT_LENGTH_EXCEEDS_MAX_VALUE by method {0} 
      # 0 = method name
HTTP_RESPONSE_READ_ERROR = HTTP RESPONSE NOT READ by method {0}
 # 0 = method name
SSL_CONTEXT_INITIALIZE = Failure to iniitialize SSLCONTEXT by method {0}
  # 0 = method name
UUID_RESULT_OBJECT_ERROR = Unable to create result object by method {0}
# 0 = method name
AUTH_CREDENTIALS = Invalid/Missing Auth credentials by method {0}
 
##########################################################################################
# Sample Section 
##########################################################################################
    # 0 = error message
SAMPLE_INSERT_TEXT_ERROR=SAMPLE_INSERT_TEXT_ERROR Unable to insert text into sample table: {0}
    # 0 = new text
SAMPLE_CREATED=SAMPLE_CREATED A new sample was created with text value: {0}
    # 0 = error message
SAMPLE_SELECT_ERROR=SAMPLE_SELECT_ERROR Unable to access samples: {0}
    # 0 = sample id, 1 = error message
SAMPLE_SELECT_ID_ERROR=SAMPLE_SELECT_ID_ERROR Unable to access sample {0}: {1}
    # 0 = sample id
SAMPLE_NOT_FOUND=SAMPLE_NOT_FOUND Sample {0} not found.

##########################################################################################
# Security Kernel Section 
##########################################################################################
    # 0 = tenant id,, 1 = user, 2 = child role name, 3 = parent role id
SK_ADD_CHILD_ROLE_ERROR=SK_ADD_CHILD_ROLE_ERROR User {1} in tenant {0} was unable to add child role {2} to role id {3}.
    # 0 = tenant id, 1 = user, 2 = child role name, 3 = parent role id
SK_DELETE_CHILD_ROLE_ERROR=SK_DELETE_CHILD_ROLE_ERROR User {1} in tenant {0} was unable to delete child role {2} from role {3}.
    # 0 = tenant id,, 1 = user, 2 = permission spec, 3 = role name
SK_ADD_PERMISSION_ERROR=SK_ADD_PERMISSION_ERROR User {1} in tenant {0} was unable to add permission {2} to role id {3}.
    # 0 = tenant id,, 1 = user, 2 = permission spec, 3 = role name
SK_REMOVE_PERMISSION_ERROR=SK_REMOVE_PERMISSION_ERROR User {1} in tenant {0} was unable to remove permission {2} from role id {3}.
    # 0 = assigner, 1 = tenant id, 2 = role id, 3 = assignee
SK_ADD_USER_ROLE_ERROR=SK_ADD_USER_ROLE_ERROR User {0} is unable to add role {2} to user {3} in tenant {1}.
    # 0 = tenant id, 1 = role id, 2 = user, 3 = error message
SK_REMOVE_USER_ROLE_ERROR=SK_REMOVE_USER_ROLE_ERROR Unable to remove role {1} from user {2} in tenant {0}: {3}
    # 0 = parent role id, 1 = error message
SK_SELECT_DESCENDANT_ROLES_ERROR=SK_SELECT_DESCENDANT_ROLES_ERROR Unable to retrieve descendant roles for role {0}: {1}
    # 0 = child role id, 1 = error message
SK_SELECT_ANCESTOR_ROLES_ERROR=SK_SELECT_ANCESTOR_ROLES_ERROR Unable to retrieve ancestor roles for role {0}: {1}
    # 0 = role id, 1 = error message
SK_SELECT_TRANSITIVE_PERMISSIONS_ERROR=SK_SELECT_TRANSITIVE_PERMISSIONS_ERROR Unable to retrieve permission for role {0}: {1}
    # 0 = list of possible parameters
SK_MISSING_PARAMETER=SK_MISSING_PARAMETER At least one of the following parameters should be set: {0}
    # 0 = tenant id, 1 = user, 2 = rolename
SK_ROLE_CREATE_ERROR=SK_ROLE_CREATE_ERROR Unable to create role {2} in tenant {0} for user {1}.
    # 0 = tenant id, 1 = user, 2 = rolename
SK_ROLE_UPDATE_ERROR=SK_ROLE_UPDATE_ERROR Unable to update role {2} in tenant {0} for user {1}.
    # 0 = tenant id, 1 = user, 2 = rolename
SK_ROLE_DELETE_ERROR=SK_ROLE_DELETE_ERROR Unable to delete role {2} in tenant {0} for user {1}.
    # 0 = tenant id, 1 = user, 2 = rolename
SK_ROLE_GET_ERROR=SK_ROLE_GET_ERROR Unable to retrieve role {2} in tenant {0} for user {1}.
    # 0 = tenant id, 1 = rolename
SK_ROLE_NOT_FOUND=SK_ROLE_NOT_FOUND Role {1} not found in tenant {0}.
    # 0 = role name, 1 = tenant id, 2 = error message
SK_GET_ROLE_ID_ERROR=SK_GET_ROLE_ID_ERROR Unable to retrieve the ID for role {0} in tenant {1}: {2}

<<<<<<< HEAD
##########################################################################################
# Systems Section
##########################################################################################
# 0 = system name, 1 = error message
SYSTEMS_CREATE_ERROR=SYSTEMS_CREATE_ERROR Unable to create systems record. System name: {0}: {1}
# 0 = system name
SYSTEMS_CREATED=SYSTEMS_CREATED New system created with name: {0}
# 0 = system name, 1 = error message
SYSTEMS_GET_NAME_ERROR=SYSTEMS_GET_NAME_ERROR Unable get system by name. System name: {0}: {1}
# 0 = system name
SYSTEMS_NOT_FOUND=SYSTEMS_NOT_FOUND Record not found. System name: {0}
# 0 = error message
SYSTEMS_SELECT_ERROR=SYSTEMS_SELECT_ERROR Unable to retrieve records: {0}
=======
    # 0 = tenant id, 1 = error message
SK_USER_GET_NAMES_ERROR=SK_USER_GET_NAMES_ERROR Unable to retrieve users assigned roles in tenant {0}: {1}
    # 0 = tenant id, 1 = user, 2 = error message
SK_USER_GET_ROLE_NAMES_ERROR=SK_USER_GET_ROLE_NAMES_ERROR Unable to retrieve roles for user {1} in tenant {0}: {2}
    # 0 = tenant id, 1 = user, 2 = error message
SK_USER_GET_PERMISSIONS_ERROR=SK_USER_GET_PERMISSIONS_ERROR Unable to retrieve permissions for user {1} in tenant {0}: {2}
    # 0 = tenant id, 1 = user, 2 = parent role name, 3 = child role name
SK_ROLE_CYCLE_DETECTED=SK_ROLE_CYCLE_DETECTED Cycle detected when attempting to add role {3} as a child to role {2} for user {1} in tenant {0}.
>>>>>>> 75690cbb
<|MERGE_RESOLUTION|>--- conflicted
+++ resolved
@@ -1738,8 +1738,15 @@
 SK_ROLE_NOT_FOUND=SK_ROLE_NOT_FOUND Role {1} not found in tenant {0}.
     # 0 = role name, 1 = tenant id, 2 = error message
 SK_GET_ROLE_ID_ERROR=SK_GET_ROLE_ID_ERROR Unable to retrieve the ID for role {0} in tenant {1}: {2}
-
-<<<<<<< HEAD
+    # 0 = tenant id, 1 = error message
+SK_USER_GET_NAMES_ERROR=SK_USER_GET_NAMES_ERROR Unable to retrieve users assigned roles in tenant {0}: {1}
+    # 0 = tenant id, 1 = user, 2 = error message
+SK_USER_GET_ROLE_NAMES_ERROR=SK_USER_GET_ROLE_NAMES_ERROR Unable to retrieve roles for user {1} in tenant {0}: {2}
+    # 0 = tenant id, 1 = user, 2 = error message
+SK_USER_GET_PERMISSIONS_ERROR=SK_USER_GET_PERMISSIONS_ERROR Unable to retrieve permissions for user {1} in tenant {0}: {2}
+    # 0 = tenant id, 1 = user, 2 = parent role name, 3 = child role name
+SK_ROLE_CYCLE_DETECTED=SK_ROLE_CYCLE_DETECTED Cycle detected when attempting to add role {3} as a child to role {2} for user {1} in tenant {0}.
+
 ##########################################################################################
 # Systems Section
 ##########################################################################################
@@ -1752,14 +1759,4 @@
 # 0 = system name
 SYSTEMS_NOT_FOUND=SYSTEMS_NOT_FOUND Record not found. System name: {0}
 # 0 = error message
-SYSTEMS_SELECT_ERROR=SYSTEMS_SELECT_ERROR Unable to retrieve records: {0}
-=======
-    # 0 = tenant id, 1 = error message
-SK_USER_GET_NAMES_ERROR=SK_USER_GET_NAMES_ERROR Unable to retrieve users assigned roles in tenant {0}: {1}
-    # 0 = tenant id, 1 = user, 2 = error message
-SK_USER_GET_ROLE_NAMES_ERROR=SK_USER_GET_ROLE_NAMES_ERROR Unable to retrieve roles for user {1} in tenant {0}: {2}
-    # 0 = tenant id, 1 = user, 2 = error message
-SK_USER_GET_PERMISSIONS_ERROR=SK_USER_GET_PERMISSIONS_ERROR Unable to retrieve permissions for user {1} in tenant {0}: {2}
-    # 0 = tenant id, 1 = user, 2 = parent role name, 3 = child role name
-SK_ROLE_CYCLE_DETECTED=SK_ROLE_CYCLE_DETECTED Cycle detected when attempting to add role {3} as a child to role {2} for user {1} in tenant {0}.
->>>>>>> 75690cbb
+SYSTEMS_SELECT_ERROR=SYSTEMS_SELECT_ERROR Unable to retrieve records: {0}