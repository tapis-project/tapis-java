#!/usr/bin/env bash

###########################################################
#  This script helps build images for service specified
#  It relies on Docker 18.06.0-ce and acts as a template
#  for future Tapis services and building an image from a
#  set of maven artifacts.
#
# environment : TAPIS_VERSION set to the version in tapis/pom.xml 
#
# usage : $TAPIS_ROOT/deployment/build-metaapi.sh <env branch>
#  example deployment/build-metaapi.sh dev
#
###########################################################
<<<<<<< HEAD
export VER=${TAPIS_VERSION}
export TAPIS_ENV=${TAPIS_ENV}
=======

USAGE="Usage: deployment/build-metaapi.sh <env branch> "

export VER=$(mvn org.apache.maven.plugins:maven-help-plugin:3.2.0:evaluate -Dexpression=project.version -q -DforceStdout)
export TAPIS_ENV=$1
# Check number of arguments
if [ $# -lt 1 ]; then
  echo $USAGE
  exit 1
fi
>>>>>>> f48aac30
export SRVC=meta
export SRVC_API=${SRVC}api
export TAPIS_ROOT=$(pwd)
export SRVC_DIR="${TAPIS_ROOT}/tapis-${SRVC_API}/target"
export GIT_COMMIT=$(git log -1 --pretty=format:"%h")

# changes in image naming now make these equivalent except for production which uses latest.
export TAG=$TAPIS_ENV

# here I'm going to build an image with all the info I need to easily distinguish the image from others
# I can also double down with an endpoint that spits out info without auth.
export IMAGE_NAME="tapis/${SRVC_API}:$TAPIS_ENV"
export VERBOSE_IMAGE_NAME="tapis/${SRVC_API}:$TAPIS_ENV-$VER-$GIT_COMMIT"
export IMAGE_BUILD_DIR="$TAPIS_ROOT/deployment/tapis-${SRVC_API}"
export BUILD_FILE="$IMAGE_BUILD_DIR/Dockerfile"
export WAR_NAME=meta    # matches final name in pom file

echo "VER: $VER"
echo "TAPIS_ENV: $TAPIS_ENV"
echo "SRVC: $SRVC"
echo "SRVC_API: $SRVC_API"
echo "TAPIS_ROOT: $TAPIS_ROOT"
echo "SRVC_DIR: $SRVC_DIR"
echo "IMAGE_NAME: $IMAGE_NAME"
echo "IMAGE_BUILD_DIR: $IMAGE_BUILD_DIR"
echo "BUILD_FILE: $BUILD_FILE"
echo "GIT_COMMIT: $GIT_COMMIT"
echo "WAR_NAME: $WAR_NAME"
echo ""

cd tapis-metaapi
echo " ***   do a build on metaapi  "
echo " ***   mvn clean install -DskipTests"

# for builds outside of jenkins run a maven clean install
# mvn clean install -DskipTests

echo "";echo ""

cd ..  # jump back up to project root directory

echo "***      removing any old service war meta directory from Docker build context"
echo "***      $IMAGE_BUILD_DIR/$WAR_NAME "
if test -d "$IMAGE_BUILD_DIR/$WAR_NAME"; then
     rm -rf $IMAGE_BUILD_DIR/$WAR_NAME
fi

echo "";echo ""

echo "***          copy the new service package directory to our docker build directory "
echo "***   cp -r $SRVC_DIR/$WAR_NAME ${IMAGE_BUILD_DIR}/ "
            cp -r $SRVC_DIR/$WAR_NAME ${IMAGE_BUILD_DIR}/

echo "";echo ""

echo " ***   jump to the deployment build directory "
echo " ***   cd ${IMAGE_BUILD_DIR}"
             cd ${IMAGE_BUILD_DIR}
echo "";echo ""

echo "***      building the docker image from deployment directory docker build tapis-${SRVC_API}/Dockerfile"
echo "***      docker image build --build-arg VER=$VER --build-arg GIT_COMMIT=$GIT_COMMIT  -t $IMAGE_NAME . "
               docker image build --build-arg VER=$VER --build-arg GIT_COMMIT=$GIT_COMMIT  -t $IMAGE_NAME .
echo "";echo ""

echo "***    push the image to docker hub "
<<<<<<< HEAD
echo "***      export META_IMAGE=$TAG-$TAPIS_ENV"
               docker push "$TAG-$TAPIS_ENV"

echo "***      "
echo "***      rm -rf ${IMAGE_BUILD_DIR}/${WAR_NAME}"
=======
echo "***      IMAGE_NAME should look like tapis/metaapi:dev"
echo "***      IMAGE_NAME  $IMAGE_NAME"
echo "***      VERBOSE_IMAGE_NAME should look like tapis/metaapi:dev-0.0.1-898273"
echo "***      VERBOSE_IMAGE_NAME $VERBOSE_IMAGE_NAME"
echo ""
echo "***      Push to docker hub : docker push $IMAGE_NAME"
                # docker push "$IMAGE_NAME"
echo ""
echo "***      Tag and Push to private registry : docker push jenkins2.tacc.utexas.edu:5000/$VERBOSE_IMAGE_NAME"
	            # docker tag $IMAGE_NAME jenkins2.tacc.utexas.edu:5000/${VERBOSE_IMAGE_NAME}
	            # docker push jenkins2.tacc.utexas.edu:5000/${VERBOSE_IMAGE_NAME}

# echo "***      "
# echo "***      rm -rf ${IMAGE_BUILD_DIR}/${WAR_NAME}"
>>>>>>> f48aac30
             #  rm -rf ${IMAGE_BUILD_DIR}/${WAR_NAME}
<|MERGE_RESOLUTION|>--- conflicted
+++ resolved
@@ -12,10 +12,6 @@
 #  example deployment/build-metaapi.sh dev
 #
 ###########################################################
-<<<<<<< HEAD
-export VER=${TAPIS_VERSION}
-export TAPIS_ENV=${TAPIS_ENV}
-=======
 
 USAGE="Usage: deployment/build-metaapi.sh <env branch> "
 
@@ -26,7 +22,6 @@
   echo $USAGE
   exit 1
 fi
->>>>>>> f48aac30
 export SRVC=meta
 export SRVC_API=${SRVC}api
 export TAPIS_ROOT=$(pwd)
@@ -93,13 +88,6 @@
 echo "";echo ""
 
 echo "***    push the image to docker hub "
-<<<<<<< HEAD
-echo "***      export META_IMAGE=$TAG-$TAPIS_ENV"
-               docker push "$TAG-$TAPIS_ENV"
-
-echo "***      "
-echo "***      rm -rf ${IMAGE_BUILD_DIR}/${WAR_NAME}"
-=======
 echo "***      IMAGE_NAME should look like tapis/metaapi:dev"
 echo "***      IMAGE_NAME  $IMAGE_NAME"
 echo "***      VERBOSE_IMAGE_NAME should look like tapis/metaapi:dev-0.0.1-898273"
@@ -109,10 +97,9 @@
                 # docker push "$IMAGE_NAME"
 echo ""
 echo "***      Tag and Push to private registry : docker push jenkins2.tacc.utexas.edu:5000/$VERBOSE_IMAGE_NAME"
-	            # docker tag $IMAGE_NAME jenkins2.tacc.utexas.edu:5000/${VERBOSE_IMAGE_NAME}
-	            # docker push jenkins2.tacc.utexas.edu:5000/${VERBOSE_IMAGE_NAME}
+                # docker tag $IMAGE_NAME jenkins2.tacc.utexas.edu:5000/${VERBOSE_IMAGE_NAME}
+                # docker push jenkins2.tacc.utexas.edu:5000/${VERBOSE_IMAGE_NAME}
 
 # echo "***      "
 # echo "***      rm -rf ${IMAGE_BUILD_DIR}/${WAR_NAME}"
->>>>>>> f48aac30
-             #  rm -rf ${IMAGE_BUILD_DIR}/${WAR_NAME}
+             #  rm -rf ${IMAGE_BUILD_DIR}/${WAR_NAME}