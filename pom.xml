--- conflicted
+++ resolved
@@ -331,12 +331,9 @@
 
     <modules>
         <module>tapis-security</module>
-<<<<<<< HEAD
 		<module>tapis-files</module>
-=======
         <module>tapis-shared</module>
         <module>tapis-sharedapi</module>
->>>>>>> 0ad1ff0a
     </modules>
 
 </project>
