--- conflicted
+++ resolved
@@ -83,10 +83,6 @@
     <orderEntry type="library" name="Maven: io.dropwizard.metrics:metrics-core:3.2.3" level="project" />
     <orderEntry type="library" name="Maven: p6spy:p6spy:3.8.3" level="project" />
     <orderEntry type="module" module-name="security-client" />
-<<<<<<< HEAD
-=======
-    <orderEntry type="module" module-name="shared" />
->>>>>>> 0bb69104
     <orderEntry type="library" name="Maven: junit:junit:4.12" level="project" />
     <orderEntry type="library" name="Maven: org.hamcrest:hamcrest-core:1.3" level="project" />
     <orderEntry type="library" name="Maven: com.google.code.findbugs:jsr305:3.0.2" level="project" />
@@ -110,14 +106,6 @@
     <orderEntry type="library" name="Maven: jakarta.validation:jakarta.validation-api:2.0.2" level="project" />
     <orderEntry type="library" name="Maven: jakarta.xml.bind:jakarta.xml.bind-api:2.3.2" level="project" />
     <orderEntry type="library" name="Maven: jakarta.activation:jakarta.activation-api:1.2.1" level="project" />
-<<<<<<< HEAD
-=======
-    <orderEntry type="library" name="Maven: org.jooq:jooq:3.13.1" level="project" />
-    <orderEntry type="library" name="Maven: org.reactivestreams:reactive-streams:1.0.2" level="project" />
-    <orderEntry type="library" name="Maven: org.jooq:jooq-meta:3.13.1" level="project" />
-    <orderEntry type="library" name="Maven: org.jooq:jooq-codegen:3.13.1" level="project" />
-    <orderEntry type="library" name="Maven: org.flywaydb:flyway-core:6.0.8" level="project" />
->>>>>>> 0bb69104
     <orderEntry type="library" scope="TEST" name="Maven: org.testng:testng:6.14.3" level="project" />
     <orderEntry type="library" scope="TEST" name="Maven: com.beust:jcommander:1.72" level="project" />
     <orderEntry type="library" scope="TEST" name="Maven: org.apache-extras.beanshell:bsh:2.0b6" level="project" />
