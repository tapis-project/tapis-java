package edu.utexas.tacc.tapis.jobs.model.enumerations;

/** Each of the job event types have a standard description that can have more detailed information
 * appended to them.  The intent is to NOT include stack trace information in the JOB_ERROR_MESSAGE
 * description, but instead just extract the messages from a chain of exceptions and append those
 * to the description as an enumerated list.     
 * 
 * The events get added to the job_events table, which is referenced when users request a job's 
 * history.  The events are also submitted to the Notifications service for delivery to any
 * subscribers if they exist.
 * 
 * @author rcardone
 */
public enum JobEventType
{
    JOB_NEW_STATUS("The job has transitioned to a new status: "),
    JOB_INPUT_TRANSACTION_ID("A request to stage job input files has been submitted."),
    JOB_ARCHIVE_TRANSACTION_ID("A request to archive job output files has been submitted."),
<<<<<<< HEAD
    JOB_ERROR_MESSAGE("The job experienced an error."),
    JOB_SUBSCRIPTION("A change to the job's subscriptions has occurred.");
=======
    JOB_SHARE_EVENT("A request to share/unshare a job has been submitted"),
    JOB_ERROR_MESSAGE("The job experienced an error.");
	
>>>>>>> ff6f001b
    
    private final String description;
    
    private JobEventType(String desc) {description = desc;}

    public String getDescription() {return description;}
}<|MERGE_RESOLUTION|>--- conflicted
+++ resolved
@@ -16,15 +16,10 @@
     JOB_NEW_STATUS("The job has transitioned to a new status: "),
     JOB_INPUT_TRANSACTION_ID("A request to stage job input files has been submitted."),
     JOB_ARCHIVE_TRANSACTION_ID("A request to archive job output files has been submitted."),
-<<<<<<< HEAD
-    JOB_ERROR_MESSAGE("The job experienced an error."),
-    JOB_SUBSCRIPTION("A change to the job's subscriptions has occurred.");
-=======
+    JOB_SUBSCRIPTION("A change to the job's subscriptions has occurred."),
     JOB_SHARE_EVENT("A request to share/unshare a job has been submitted"),
     JOB_ERROR_MESSAGE("The job experienced an error.");
 	
->>>>>>> ff6f001b
-    
     private final String description;
     
     private JobEventType(String desc) {description = desc;}
