--- conflicted
+++ resolved
@@ -1,78 +1,74 @@
-<?xml version="1.0" encoding="UTF-8"?>
-<project xmlns="http://maven.apache.org/POM/4.0.0" xmlns:xsi="http://www.w3.org/2001/XMLSchema-instance" xsi:schemaLocation="http://maven.apache.org/POM/4.0.0 http://maven.apache.org/maven-v4_0_0.xsd">
-  <parent>
-    <artifactId>tapis</artifactId>
-    <groupId>edu.utexas.tacc.tapis</groupId>
-<<<<<<< HEAD
-    <version>1.2.0</version>
-=======
-    <version>1.2.1</version>
->>>>>>> ff6f001b
-  </parent>
-  <modelVersion>4.0.0</modelVersion>
-  <artifactId>tapis-securitymigrate</artifactId>
-  <name>Tapis Security Database Migration</name>
-  <description>Library that automates the security database schema migration</description>
-  <build>
-    <sourceDirectory>src/main/java</sourceDirectory>
-    <finalName>securitymigrate</finalName>
-    <plugins>
-      <plugin>
-        <artifactId>maven-surefire-plugin</artifactId>
-        <configuration>
-          <suiteXmlFiles>
-            <suiteXmlFile>src/test/resources/testng.xml</suiteXmlFile>
-          </suiteXmlFiles>
-        </configuration>
-      </plugin>
-      <plugin>
-        <groupId>org.codehaus.mojo</groupId>
-        <artifactId>buildnumber-maven-plugin</artifactId>
-      </plugin>
-      <plugin>
-        <artifactId>maven-shade-plugin</artifactId>
-        <executions>
-          <execution>
-            <phase>package</phase>
-            <goals>
-              <goal>shade</goal>
-            </goals>
-            <configuration>
-              <transformers>
-                <transformer>
-                  <mainClass>edu.utexas.tacc.tapis.securitymigrate.TapisSecurityJDBCMigrate</mainClass>
-                </transformer>
-              </transformers>
-            </configuration>
-          </execution>
-        </executions>
-      </plugin>
-      <plugin>
-        <artifactId>maven-jar-plugin</artifactId>
-        <configuration>
-          <archive>
-            <manifestFile>src/main/resources/META-INF/MANIFEST.MF</manifestFile>
-          </archive>
-        </configuration>
-      </plugin>
-    </plugins>
-  </build>
-  <dependencies>
-    <dependency>
-      <groupId>org.testng</groupId>
-      <artifactId>testng</artifactId>
-      <version>7.5</version>
-      <scope>test</scope>
-      <exclusions>
-        <exclusion>
-          <artifactId>jcommander</artifactId>
-          <groupId>com.beust</groupId>
-        </exclusion>
-        <exclusion>
-          <artifactId>jquery</artifactId>
-          <groupId>org.webjars</groupId>
-        </exclusion>
-      </exclusions>
-    </dependency>
-  </dependencies>
-</project>
+<?xml version="1.0" encoding="UTF-8"?>
+<project xmlns="http://maven.apache.org/POM/4.0.0" xmlns:xsi="http://www.w3.org/2001/XMLSchema-instance" xsi:schemaLocation="http://maven.apache.org/POM/4.0.0 http://maven.apache.org/maven-v4_0_0.xsd">
+  <parent>
+    <artifactId>tapis</artifactId>
+    <groupId>edu.utexas.tacc.tapis</groupId>
+    <version>1.2.1</version>
+  </parent>
+  <modelVersion>4.0.0</modelVersion>
+  <artifactId>tapis-securitymigrate</artifactId>
+  <name>Tapis Security Database Migration</name>
+  <description>Library that automates the security database schema migration</description>
+  <build>
+    <sourceDirectory>src/main/java</sourceDirectory>
+    <finalName>securitymigrate</finalName>
+    <plugins>
+      <plugin>
+        <artifactId>maven-surefire-plugin</artifactId>
+        <configuration>
+          <suiteXmlFiles>
+            <suiteXmlFile>src/test/resources/testng.xml</suiteXmlFile>
+          </suiteXmlFiles>
+        </configuration>
+      </plugin>
+      <plugin>
+        <groupId>org.codehaus.mojo</groupId>
+        <artifactId>buildnumber-maven-plugin</artifactId>
+      </plugin>
+      <plugin>
+        <artifactId>maven-shade-plugin</artifactId>
+        <executions>
+          <execution>
+            <phase>package</phase>
+            <goals>
+              <goal>shade</goal>
+            </goals>
+            <configuration>
+              <transformers>
+                <transformer>
+                  <mainClass>edu.utexas.tacc.tapis.securitymigrate.TapisSecurityJDBCMigrate</mainClass>
+                </transformer>
+              </transformers>
+            </configuration>
+          </execution>
+        </executions>
+      </plugin>
+      <plugin>
+        <artifactId>maven-jar-plugin</artifactId>
+        <configuration>
+          <archive>
+            <manifestFile>src/main/resources/META-INF/MANIFEST.MF</manifestFile>
+          </archive>
+        </configuration>
+      </plugin>
+    </plugins>
+  </build>
+  <dependencies>
+    <dependency>
+      <groupId>org.testng</groupId>
+      <artifactId>testng</artifactId>
+      <version>7.5</version>
+      <scope>test</scope>
+      <exclusions>
+        <exclusion>
+          <artifactId>jcommander</artifactId>
+          <groupId>com.beust</groupId>
+        </exclusion>
+        <exclusion>
+          <artifactId>jquery</artifactId>
+          <groupId>org.webjars</groupId>
+        </exclusion>
+      </exclusions>
+    </dependency>
+  </dependencies>
+</project>