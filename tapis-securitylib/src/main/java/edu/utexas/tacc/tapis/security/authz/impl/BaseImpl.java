--- conflicted
+++ resolved
@@ -21,33 +21,6 @@
     // Tracing.
     private static final Logger _log = LoggerFactory.getLogger(BaseImpl.class);
     
-<<<<<<< HEAD
-=======
-    // We reserve this character for SK generated names.  In particular, SK generated
-    // role names always begin this character and users cannot create such names.
-    //
-    // To make our life easier, tapis reserved characters that might appear in a
-    // URL should be URL safe.  These include alphanumerics [0-9a-zA-Z], 
-    // special characters $-_.+!*'(), and URL reserved characters ; / ? : @ = &.
-    // In particular, these characters are not URL-safe and need to be escaped: 
-    // " < > # % { } | \ ^ ~ [ ] ` and space.
-    public static final char RESERVED_NAME_CHAR = '$';
-    
-    // SK generated user default role names.
-    public static final String USER_DEFAULT_ROLE_PREFIX = RESERVED_NAME_CHAR + "$";
-
-    // SK generated administrative role name prefix.
-    public static final String INTERNAL_ROLE_PREFIX = RESERVED_NAME_CHAR + "!";
-    public static final String ADMIN_ROLE_NAME = INTERNAL_ROLE_PREFIX + "tenant_admin";
-    
-    // Other Tapis internally used roles.
-    public static final String TENANT_TOKEN_GENERATOR_ROLE_SUFFIX  = "_token_generator";
-    public static final String TENANT_CREATOR_ROLE = "tenant_creator";
-
-    // Role name max characters allowed in database.
-    public static final int MAX_USER_NAME_LEN = 58;
-    
->>>>>>> 4a4d6473
     /* **************************************************************************** */
     /*                                    Fields                                    */
     /* **************************************************************************** */
